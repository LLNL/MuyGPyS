--- conflicted
+++ resolved
@@ -3,11 +3,7 @@
 #
 # SPDX-License-Identifier: MIT
 
-<<<<<<< HEAD
-from typing import Callable
-=======
 from typing import Callable, Union, Dict
->>>>>>> 7490cd19
 
 from MuyGPyS.gp.hyperparameter import ScalarHyperparameter
 from MuyGPyS.gp.distortion.anisotropic import AnisotropicDistortion
