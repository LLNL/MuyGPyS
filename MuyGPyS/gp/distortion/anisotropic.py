--- conflicted
+++ resolved
@@ -20,33 +20,22 @@
 
 @auto_str
 class AnisotropicDistortion:
-<<<<<<< HEAD
     def __init__(
         self,
-        metric: str,
+        metric: Callable,
         **length_scales: Union[
             List[ScalarHyperparameter],
             List[HierarchicalNonstationaryHyperparameter],
         ],
     ):
-        self.metric = metric
+        self._dist_fn = metric
         for i, key in enumerate(length_scales.keys()):
             if key != "length_scale" + str(i):
-=======
-    def __init__(self, metric: Callable, **length_scales):
-        self._dist_fn = metric
-        self.length_scale = length_scales
-        for i, key in enumerate(self.length_scale.keys()):
-            if key != "length_scale" + str(i) or not isinstance(
-                self.length_scale[key], ScalarHyperparameter
-            ):
->>>>>>> a1aa0e9a
                 raise ValueError(
                     "Anisotropic model expects one keyword argument for each "
                     "feature in the dataset labeled length_scale{i} for the "
                     "ith feature with indexing beginning at zero."
                 )
-<<<<<<< HEAD
         if not (
             all(
                 isinstance(param, ScalarHyperparameter)
@@ -63,14 +52,6 @@
                 "ScalarHyperparameter or HierarchicalNonstationaryHyperparameter."
             )
         self.length_scale = length_scales
-        if metric == "l2":
-            self._dist_fn = _l2
-        elif metric == "F2":
-            self._dist_fn = _F2
-        else:
-            raise ValueError(f"Metric {metric} is not supported!")
-=======
->>>>>>> a1aa0e9a
 
     def __call__(self, diffs: mm.ndarray, **length_scales) -> mm.ndarray:
         length_scale_array = self._get_length_scale_array(
