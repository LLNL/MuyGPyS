--- conflicted
+++ resolved
@@ -80,13 +80,9 @@
         super().__init__(metric=metric)
         self._kernel_fn = _rbf_fn
         self._fn = embed_with_distortion_model(
-<<<<<<< HEAD
             self._kernel_fn,
             self._distortion_fn,
-            self._distortion_fn.length_scale(),
-=======
-            self._fn, self._distortion_fn, self._distortion_fn.length_scale
->>>>>>> fd4ed487
+            self._distortion_fn.length_scale,
         )
 
     def __call__(self, diffs: mm.ndarray) -> mm.ndarray:
