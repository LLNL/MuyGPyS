# Copyright 2021-2023 Lawrence Livermore National Security, LLC and other
# MuyGPyS Project Developers. See the top-level COPYRIGHT file for details.
#
# SPDX-License-Identifier: MIT

"""
Hyperparameters and kernel functors

Defines the Matérn kernel functor (inheriting
:class:`~MuyGPyS.gp.kernels.kernel_fn.KernelFn`) that transform crosswise and
pairwise difference tensors into cross-covariance and covariance (or kernel)
tensors, respectively.

See the following example to initialize an :class:`MuyGPyS.gp.kernels.Matern`
object.

Example:
    >>> from MuyGPyS.gp.kernels import Matern
    >>> kern = Matern(
    ...         nu = {"val": "log_sample", "bounds": (0.1, 2.5)},
    ...         length_scale = {"val": 7.2},
    ...         metric = "l2",
    ... }

One uses a previously computed `pairwise_diffs` tensor (see
:func:`MuyGPyS.gp.tensors.pairwise_tensor`) to compute a kernel tensor whose
second two dimensions contain square kernel matrices. Similarly, one uses a
previously computed `crosswise_diffs` matrix (see
:func:`MuyGPyS.gp.tensor.crosswise_tensor`) to compute a cross-covariance
matrix. See the following example, which assumes that you have already
constructed the differenece tensors and kernel as shown above.

Example:
    >>> K = kern(pairwise_diffs)
    >>> Kcross = kern(crosswise_diffs)
"""

from typing import Callable, List, Tuple, Union

import MuyGPyS._src.math as mm
from MuyGPyS._src.gp.kernels import (
    _matern_05_fn,
    _matern_15_fn,
    _matern_25_fn,
    _matern_inf_fn,
    _matern_gen_fn,
)
from MuyGPyS.gp.distortion import (
    embed_with_distortion_model,
    AnisotropicDistortion,
    IsotropicDistortion,
    NullDistortion,
)
from MuyGPyS.gp.hyperparameter import (
    append_scalar_optim_params_list,
    apply_scalar_hyperparameter,
    ScalarHyperparameter,
)
from MuyGPyS.gp.kernels import (
    KernelFn,
)


def _set_matern_fn(nu: ScalarHyperparameter):
    if nu.fixed() is True:
        if nu() == 0.5:
            return _matern_05_fn
        elif nu() == 1.5:
            return _matern_15_fn
        elif nu() == 2.5:
            return _matern_25_fn
        elif nu() == mm.inf:
            return _matern_inf_fn
        else:
            return _matern_gen_fn

    return _matern_gen_fn


class Matern(KernelFn):
    """
    The Màtern kernel.

    The Màtern kernel includes a length scale parameter :math:`\\ell>0` and an
    additional smoothness parameter :math:`\\nu>0`. :math:`\\nu` is
    proportional to the smoothness of the resulting function. The Màtern kernel
    also depends upon a distance function :math:`d(\\cdot, \\cdot)`.
    As :math:`\\nu\\rightarrow\\infty`, the kernel becomes equivalent to
    the :class:`RBF` kernel. When :math:`\\nu = 1/2`, the Matérn kernel
    becomes identical to the absolute exponential kernel.
    Important intermediate values are
    :math:`\\nu=1.5` (once differentiable functions)
    and :math:`\\nu=2.5` (twice differentiable functions).
    NOTE[bwp] We currently assume that the kernel is isotropic, so
    :math:`|\\ell| = 1`.
    The kernel is defined by
    .. math::
         k(x_i, x_j) =  \\frac{1}{\\Gamma(\\nu)2^{\\nu-1}}\\Bigg(
         \\frac{\\sqrt{2\\nu}}{l} d(x_i , x_j )
         \\Bigg)^\\nu K_\\nu\\Bigg(
         \\frac{\\sqrt{2\\nu}}{l} d(x_i , x_j )\\Bigg),
    where :math:`K_{\\nu}(\\cdot)` is a modified Bessel function and
    :math:`\\Gamma(\\cdot)` is the gamma function.
    Typically, :math:`d(\\cdot,\\cdot)` is the Euclidean distance or
    :math:`\\ell_2` norm of the difference of the operands.
    Args:
        nu:
            A hyperparameter dict defining the length_scale parameter.
        metric:
            The distance function to be used. Includes length_scale
            hyperparameter information via the MuyGPyS.gp.distortion module.
    """

    def __init__(
        self,
        nu: ScalarHyperparameter = ScalarHyperparameter(0.5),
        metric: Union[
<<<<<<< HEAD
            AnisotropicDistortion, IsotropicDistortion, NullDistortion
        ] = IsotropicDistortion("l2", length_scale=Hyperparameter(1.0)),
=======
            IsotropicDistortion, NullDistortion
        ] = IsotropicDistortion("l2", length_scale=ScalarHyperparameter(1.0)),
>>>>>>> 6272b7a1
    ):
        super().__init__(metric=metric)
        self.nu = nu
        self.hyperparameters["nu"] = self.nu
        self._fn = _set_matern_fn(self.nu)
        self._fn = embed_with_distortion_model(
            self._fn, self._distortion_fn, self._distortion_fn.length_scale
        )

    def __call__(self, diffs):
        """
        Compute Matern kernels from distance tensor.
        Takes inspiration from
        [scikit-learn](https://github.com/scikit-learn/scikit-learn/blob/95119c13a/sklearn/gaussian_process/kernels.py#L1529)
        Args:
            diffs:
                A tensor of pairwise differences of shape
                `(data_count, nn_count, nn_count, feature_count)`. It is assumed
                that the vectors along the diagonals diffs[i, j, j, :] == 0.
        Returns:
            A cross-covariance matrix of shape `(data_count, nn_count)` or a
            tensor of shape `(data_count, nn_count, nn_count)` whose last two
            dimensions are kernel matrices.
        """

        return self._fn(diffs, nu=self.nu())

    def get_optim_params(
        self,
    ) -> Tuple[List[str], List[float], List[Tuple[float, float]]]:
        """
        Report lists of unfixed hyperparameter names, values, and bounds.
        Returns
        -------
            names:
                A list of unfixed hyperparameter names.
            params:
                A list of unfixed hyperparameter values.
            bounds:
                A list of unfixed hyperparameter bound tuples.
        """
        names, params, bounds = super().get_optim_params()
        append_scalar_optim_params_list(self.nu, "nu", names, params, bounds)
        return names, params, bounds

    def get_opt_fn(self) -> Callable:
        """
        Return a kernel function with fixed parameters set.
        This function is designed for use with
        :func:`MuyGPyS.optimize.chassis.optimize_from_tensors()` and assumes
        that optimization parameters will be passed as keyword arguments.
        Returns:
            A function implementing the kernel where all fixed parameters are
            set. The function expects keyword arguments corresponding to current
            hyperparameter values for unfixed parameters.
        """
        return self._get_opt_fn(self._fn, self._distortion_fn, self.nu)

    @staticmethod
    def _get_opt_fn(
        matern_fn: KernelFn,
<<<<<<< HEAD
        distortion_fn: Union[
            AnisotropicDistortion, IsotropicDistortion, NullDistortion
        ],
        nu: Hyperparameter,
=======
        distortion_fn: Union[IsotropicDistortion, NullDistortion],
        nu: ScalarHyperparameter,
>>>>>>> 6272b7a1
    ) -> Callable:
        opt_fn = KernelFn._get_opt_fn(matern_fn, distortion_fn)
        opt_fn = apply_scalar_hyperparameter(opt_fn, nu, "nu")
        return opt_fn<|MERGE_RESOLUTION|>--- conflicted
+++ resolved
@@ -47,7 +47,6 @@
 )
 from MuyGPyS.gp.distortion import (
     embed_with_distortion_model,
-    AnisotropicDistortion,
     IsotropicDistortion,
     NullDistortion,
 )
@@ -115,13 +114,8 @@
         self,
         nu: ScalarHyperparameter = ScalarHyperparameter(0.5),
         metric: Union[
-<<<<<<< HEAD
-            AnisotropicDistortion, IsotropicDistortion, NullDistortion
-        ] = IsotropicDistortion("l2", length_scale=Hyperparameter(1.0)),
-=======
             IsotropicDistortion, NullDistortion
         ] = IsotropicDistortion("l2", length_scale=ScalarHyperparameter(1.0)),
->>>>>>> 6272b7a1
     ):
         super().__init__(metric=metric)
         self.nu = nu
@@ -183,15 +177,8 @@
     @staticmethod
     def _get_opt_fn(
         matern_fn: KernelFn,
-<<<<<<< HEAD
-        distortion_fn: Union[
-            AnisotropicDistortion, IsotropicDistortion, NullDistortion
-        ],
-        nu: Hyperparameter,
-=======
         distortion_fn: Union[IsotropicDistortion, NullDistortion],
         nu: ScalarHyperparameter,
->>>>>>> 6272b7a1
     ) -> Callable:
         opt_fn = KernelFn._get_opt_fn(matern_fn, distortion_fn)
         opt_fn = apply_scalar_hyperparameter(opt_fn, nu, "nu")
