--- conflicted
+++ resolved
@@ -124,13 +124,9 @@
         self.hyperparameters["nu"] = self.nu
         self._kernel_fn = _set_matern_fn(self.nu)
         self._fn = embed_with_distortion_model(
-<<<<<<< HEAD
             self._kernel_fn,
             self._distortion_fn,
-            self._distortion_fn.length_scale(),
-=======
-            self._fn, self._distortion_fn, self._distortion_fn.length_scale
->>>>>>> fd4ed487
+            self._distortion_fn.length_scale,
         )
 
     def __call__(self, diffs):
