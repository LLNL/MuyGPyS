# Copyright 2021-2023 Lawrence Livermore National Security, LLC and other
# MuyGPyS Project Developers. See the top-level COPYRIGHT file for details.
#
# SPDX-License-Identifier: MIT

"""
MuyGPs implementation
"""

from typing import Callable

import MuyGPyS._src.math as mm
from MuyGPyS._src.gp.muygps import _muygps_posterior_mean
from MuyGPyS.gp.noise import NoiseFn


class PosteriorMean:
    def __init__(
        self,
        noise: NoiseFn,
        _backend_fn: Callable = _muygps_posterior_mean,
        **kwargs,
    ):
        self._fn = _backend_fn
        self._fn = noise.perturb_fn(self._fn)

    def __call__(
        self,
        Kcov: mm.ndarray,
        Kcross: mm.ndarray,
        batch_nn_targets: mm.ndarray,
        **kwargs,
    ) -> mm.ndarray:
<<<<<<< HEAD
        return self._fn(Kcov, Kcross, batch_nn_targets, **kwargs)
=======
        if len(Kcross.shape) == 2:
            batch_count, nn_count = Kcross.shape
            Kcross = Kcross.reshape(batch_count, 1, nn_count)
        responses = self._fn(K, Kcross, batch_nn_targets, **kwargs)
        if len(responses.shape) == 1:
            responses = responses.reshape(responses.shape[0], 1)
        return responses
>>>>>>> a184ad41

    def get_opt_fn(self) -> Callable:
        return self.__call__<|MERGE_RESOLUTION|>--- conflicted
+++ resolved
@@ -31,17 +31,13 @@
         batch_nn_targets: mm.ndarray,
         **kwargs,
     ) -> mm.ndarray:
-<<<<<<< HEAD
-        return self._fn(Kcov, Kcross, batch_nn_targets, **kwargs)
-=======
         if len(Kcross.shape) == 2:
             batch_count, nn_count = Kcross.shape
             Kcross = Kcross.reshape(batch_count, 1, nn_count)
-        responses = self._fn(K, Kcross, batch_nn_targets, **kwargs)
+        responses = self._fn(Kcov, Kcross, batch_nn_targets, **kwargs)
         if len(responses.shape) == 1:
             responses = responses.reshape(responses.shape[0], 1)
         return responses
->>>>>>> a184ad41
 
     def get_opt_fn(self) -> Callable:
         return self.__call__