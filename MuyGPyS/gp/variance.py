# Copyright 2021-2023 Lawrence Livermore National Security, LLC and other
# MuyGPyS Project Developers. See the top-level COPYRIGHT file for details.
#
# SPDX-License-Identifier: MIT

"""
MuyGPs implementation
"""

from typing import Callable, Union

import MuyGPyS._src.math as mm
from MuyGPyS._src.gp.muygps import _muygps_diagonal_variance
<<<<<<< HEAD
from MuyGPyS._src.gp.noise import (
    _homoscedastic_perturb,
    _heteroscedastic_perturb,
)
from MuyGPyS.gp.kernels import apply_hyperparameter
from MuyGPyS.gp.sigma_sq import SigmaSq, sigma_sq_scale, sigma_sq_apply
from MuyGPyS.gp.noise import (
    HomoscedasticNoise,
    HeteroscedasticNoise,
    noise_perturb,
)
=======
from MuyGPyS.gp.kernels import apply_hyperparameter
from MuyGPyS.gp.sigma_sq import SigmaSq, sigma_sq_scale, sigma_sq_apply
from MuyGPyS.gp.noise import HomoscedasticNoise, perturb_with_noise_model
>>>>>>> 902fa6f8


class PosteriorVariance:
    def __init__(
        self,
        eps: Union[HomoscedasticNoise, HeteroscedasticNoise],
        sigma_sq: SigmaSq,
        apply_sigma_sq=True,
        **kwargs,
    ):
        self.eps = eps
        self.sigma_sq = sigma_sq
        self._fn = _muygps_diagonal_variance
<<<<<<< HEAD
        if isinstance(self.eps, HomoscedasticNoise):
            self._fn = noise_perturb(_homoscedastic_perturb)(self._fn)
        elif isinstance(self.eps, HeteroscedasticNoise):
            self._fn = noise_perturb(_heteroscedastic_perturb)(self._fn)
        else:
            raise ValueError(f"Noise model {type(self.eps)} is not supported")
=======
        self._fn = perturb_with_noise_model(self._fn, self.eps)
>>>>>>> 902fa6f8
        if apply_sigma_sq is True:
            self._fn = sigma_sq_scale(self._fn)

    def __call__(
        self,
        K: mm.ndarray,
        Kcross: mm.ndarray,
    ) -> mm.ndarray:
        return self._fn(K, Kcross, eps=self.eps(), sigma_sq=self.sigma_sq())

    def get_opt_fn(self) -> Callable:
        return self._get_opt_fn(self._fn, self.eps, self.sigma_sq)

    @staticmethod
    def _get_opt_fn(
        var_fn: Callable,
        eps: Union[HomoscedasticNoise, HeteroscedasticNoise],
        sigma_sq: SigmaSq,
    ) -> Callable:
        opt_fn = apply_hyperparameter(var_fn, eps, "eps")
        opt_fn = sigma_sq_apply(opt_fn, sigma_sq)
        return opt_fn<|MERGE_RESOLUTION|>--- conflicted
+++ resolved
@@ -11,7 +11,6 @@
 
 import MuyGPyS._src.math as mm
 from MuyGPyS._src.gp.muygps import _muygps_diagonal_variance
-<<<<<<< HEAD
 from MuyGPyS._src.gp.noise import (
     _homoscedastic_perturb,
     _heteroscedastic_perturb,
@@ -23,11 +22,9 @@
     HeteroscedasticNoise,
     noise_perturb,
 )
-=======
 from MuyGPyS.gp.kernels import apply_hyperparameter
 from MuyGPyS.gp.sigma_sq import SigmaSq, sigma_sq_scale, sigma_sq_apply
 from MuyGPyS.gp.noise import HomoscedasticNoise, perturb_with_noise_model
->>>>>>> 902fa6f8
 
 
 class PosteriorVariance:
@@ -41,16 +38,13 @@
         self.eps = eps
         self.sigma_sq = sigma_sq
         self._fn = _muygps_diagonal_variance
-<<<<<<< HEAD
         if isinstance(self.eps, HomoscedasticNoise):
             self._fn = noise_perturb(_homoscedastic_perturb)(self._fn)
         elif isinstance(self.eps, HeteroscedasticNoise):
             self._fn = noise_perturb(_heteroscedastic_perturb)(self._fn)
         else:
             raise ValueError(f"Noise model {type(self.eps)} is not supported")
-=======
         self._fn = perturb_with_noise_model(self._fn, self.eps)
->>>>>>> 902fa6f8
         if apply_sigma_sq is True:
             self._fn = sigma_sq_scale(self._fn)
 
