--- conflicted
+++ resolved
@@ -30,11 +30,8 @@
 from MuyGPyS.gp.mean import PosteriorMean
 from MuyGPyS.gp.sigma_sq import SigmaSq
 from MuyGPyS.gp.variance import PosteriorVariance
-<<<<<<< HEAD
 from MuyGPyS.gp.noise import HomoscedasticNoise, HeteroscedasticNoise
-=======
 from MuyGPyS.gp.noise import HomoscedasticNoise, NullNoise
->>>>>>> 902fa6f8
 
 
 class MuyGPS:
@@ -108,11 +105,7 @@
     def __init__(
         self,
         kern: str = "matern",
-<<<<<<< HEAD
         eps: Union[Dict[str, Union[float, Tuple[float, float]]], mm.ndarray] = {
-=======
-        eps: Optional[Dict[str, Union[float, Tuple[float, float]]]] = {
->>>>>>> 902fa6f8
             "val": 0.0
         },
         response_count: int = 1,
@@ -121,7 +114,6 @@
         self.kern = kern.lower()
         self.kernel = _get_kernel(self.kern, **kwargs)
         self.sigma_sq = SigmaSq(response_count)
-<<<<<<< HEAD
         if isinstance(eps, HomoscedasticNoise):
             self.eps = _init_hyperparameter(
                 1e-14, "fixed", HomoscedasticNoise, **eps
@@ -131,14 +123,12 @@
         else:
             raise ValueError(f"Noise model {type(self.eps)} is not supported")
 
-=======
         if eps is not None:
             self.eps = _init_hyperparameter(
                 1e-14, "fixed", HomoscedasticNoise, **eps
             )
         else:
             self.eps = NullNoise()  # type: ignore
->>>>>>> 902fa6f8
         self._mean_fn = PosteriorMean(self.eps)
         self._var_fn = PosteriorVariance(self.eps, self.sigma_sq)
 
