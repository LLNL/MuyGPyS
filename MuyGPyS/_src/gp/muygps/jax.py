--- conflicted
+++ resolved
@@ -15,15 +15,7 @@
     batch_nn_targets: jnp.ndarray,
     **kwargs,
 ) -> jnp.ndarray:
-<<<<<<< HEAD
-    batch_count, nn_count, response_count = batch_nn_targets.shape
-    responses = Kcross.reshape(batch_count, 1, nn_count) @ jnp.linalg.solve(
-        Kcov, batch_nn_targets
-    )
-    return responses.reshape(batch_count, response_count)
-=======
-    return jnp.squeeze(Kcross @ jnp.linalg.solve(K, batch_nn_targets))
->>>>>>> a184ad41
+    return jnp.squeeze(Kcross @ jnp.linalg.solve(Kcov, batch_nn_targets))
 
 
 @jit
@@ -32,18 +24,8 @@
     Kcross: jnp.ndarray,
     **kwargs,
 ) -> jnp.ndarray:
-<<<<<<< HEAD
-    batch_count, nn_count = Kcross.shape
-    return 1 - jnp.sum(
-        Kcross
-        * jnp.linalg.solve(Kcov, Kcross.reshape(batch_count, nn_count, 1)).reshape(
-            batch_count, nn_count
-        ),
-        axis=1,
-=======
     return jnp.squeeze(
-        1 - Kcross @ jnp.linalg.solve(K, Kcross.transpose(0, 2, 1))
->>>>>>> a184ad41
+        1 - Kcross @ jnp.linalg.solve(Kcov, Kcross.transpose(0, 2, 1))
     )
 
 
