--- conflicted
+++ resolved
@@ -103,11 +103,7 @@
 
 
 # compute the full covariance matrix
-<<<<<<< HEAD
-def _shear_fn(diffs, a=1, length_scale=1, **kwargs):
-=======
-def _shear_fn(diffs, length_scale=1.0):
->>>>>>> 1396591e
+def _shear_fn(diffs, length_scale=1, **kwargs):
     shape = torch.array(diffs.shape[:-1], dtype=int)
     n = torch.clone(shape[-2])
     n2 = 2 * n
