# Copyright 2021-2023 Lawrence Livermore National Security, LLC and other
# MuyGPyS Project Developers. See the top-level COPYRIGHT file for details.
#
# SPDX-License-Identifier: MIT

from absl.testing import absltest
from absl.testing import parameterized

from MuyGPyS import config

config.parse_flags_with_absl()  # Affords option setting from CLI

if config.state.backend == "torch":
    raise ValueError(f"optimize.py does not support torch backend at this time")

import MuyGPyS._src.math as mm
import MuyGPyS._src.math.numpy as np
from MuyGPyS._src.mpi_utils import _consistent_chunk_tensor, _warn0
from MuyGPyS._test.gp import (
    benchmark_pairwise_distances,
    benchmark_sample_full,
    BenchmarkGP,
    get_analytic_sigma_sq,
)
from MuyGPyS._test.utils import (
    _basic_opt_method_and_kwarg_options,
    _basic_nn_kwarg_options,
    _check_ndarray,
    _sq_rel_err,
)
from MuyGPyS.gp import MuyGPS
<<<<<<< HEAD
from MuyGPyS.gp.distortion import (
    IsotropicDistortion,
    NullDistortion,
)
from MuyGPyS.gp.kernels import Hyperparameter, Matern, RBF
=======
from MuyGPyS.gp.distortion import IsotropicDistortion, NullDistortion
from MuyGPyS.gp.hyperparameter import ScalarHyperparameter
from MuyGPyS.gp.kernels import Matern
>>>>>>> 6272b7a1
from MuyGPyS.gp.noise import HomoscedasticNoise
from MuyGPyS.gp.tensors import pairwise_tensor, crosswise_tensor
from MuyGPyS.neighbors import NN_Wrapper
from MuyGPyS.optimize import optimize_from_tensors
from MuyGPyS.optimize.batch import sample_batch
from MuyGPyS.optimize.sigma_sq import muygps_sigma_sq_optim


class BenchmarkTestCase(parameterized.TestCase):
    @classmethod
    def setUpClass(cls):
        super(BenchmarkTestCase, cls).setUpClass()
        cls.data_count = 1001
        cls.its = 10
        cls.sigma_sqs = [1.0, 0.002353, 19.32]
        cls.sigma_tol = 5e-2
        cls.sim_train = dict()
        cls.x = np.linspace(-10.0, 10.0, cls.data_count).reshape(
            cls.data_count, 1
        )
        cls.train_features = cls.x[::2, :]
        cls.test_features = cls.x[1::2, :]
        cls.train_count, _ = cls.train_features.shape
        cls.test_count, _ = cls.test_features.shape
        cls.feature_count = 1
        cls.response_count = 1
        cls.length_scale = 1e-2

        cls.k_kwargs = (
            {
                "kernel": Matern(
                    nu=ScalarHyperparameter(0.5),
                    metric=IsotropicDistortion(
                        metric="l2",
                        length_scale=ScalarHyperparameter(cls.length_scale),
                    ),
                ),
                "eps": HomoscedasticNoise(1e-5),
            },
            {
                "kernel": Matern(
                    nu=ScalarHyperparameter(1.5),
                    metric=IsotropicDistortion(
                        metric="l2",
                        length_scale=ScalarHyperparameter(cls.length_scale),
                    ),
                ),
                "eps": HomoscedasticNoise(1e-5),
            },
        )
        cls.sim_kwargs = (
            {
                "kernel": Matern(
                    nu=ScalarHyperparameter(0.5),
                    metric=NullDistortion(
                        "l2",
                        length_scale=ScalarHyperparameter(cls.length_scale),
                    ),
                ),
                "eps": HomoscedasticNoise(1e-5),
            },
            {
                "kernel": Matern(
                    nu=ScalarHyperparameter(1.5),
                    metric=NullDistortion(
                        "l2",
                        length_scale=ScalarHyperparameter(cls.length_scale),
                    ),
                ),
                "eps": HomoscedasticNoise(1e-5),
            },
        )
        cls.k_kwargs_opt = {
            "kernel": Matern(
                nu=ScalarHyperparameter("sample", (0.1, 5.0)),
                metric=IsotropicDistortion(
                    metric="l2",
                    length_scale=ScalarHyperparameter(cls.length_scale),
                ),
            ),
            "eps": HomoscedasticNoise(1e-5),
        }
        cls.model_count = len(cls.k_kwargs)
        cls.ss_count = len(cls.sigma_sqs)
        cls.gps = list()
        cls.ys = list()
        cls.train_targets_list = list()
        cls.test_targets_list = list()
        for i, kwargs in enumerate(cls.sim_kwargs):
            cls.gps.append(list())
            cls.ys.append(list())
            cls.test_targets_list.append(list())
            cls.train_targets_list.append(list())
            for j, ss in enumerate(cls.sigma_sqs):
                cls.gps[i].append(BenchmarkGP(**kwargs))
                cls.gps[i][j]._set_sigma_sq(mm.array([ss]))
                cls.ys[i].append(list())
                cls.test_targets_list[i].append(list())
                cls.train_targets_list[i].append(list())
                for k in range(cls.its):
                    cls.ys[i][j].append(list())
                    cls.test_targets_list[i][j].append(list())
                    cls.train_targets_list[i][j].append(list())
                    cls.ys[i][j][k] = benchmark_sample_full(
                        cls.gps[i][j],
                        cls.train_features,
                        cls.test_features,
                        length_scale=cls.length_scale,
                    )
                    cls.test_targets_list[i][j][k] = cls.ys[i][j][k][
                        : cls.test_count
                    ].reshape(cls.test_count, 1)
                    cls.train_targets_list[i][j][k] = cls.ys[i][j][k][
                        cls.test_count :
                    ].reshape(cls.train_count, 1)

    def _check_ndarray(self, *args, **kwargs):
        return _check_ndarray(self.assertEqual, *args, **kwargs)


class BenchmarkTest(BenchmarkTestCase):
    @classmethod
    def setUpClass(cls):
        super(BenchmarkTest, cls).setUpClass()

    def test_types(self):
        self._check_ndarray(self.train_features, np.ftype, ctype=np.ndarray)
        self._check_ndarray(self.test_features, np.ftype, ctype=np.ndarray)
        self._check_ndarray(self.train_features, np.ftype, ctype=np.ndarray)
        for i, _ in enumerate(self.k_kwargs):
            for j, _ in enumerate(self.sigma_sqs):
                for k in range(self.its):
                    self._check_ndarray(
                        self.ys[i][j][k],
                        np.ftype,
                        ctype=np.ndarray,
                        shape=(self.data_count, 1),
                    )
                    self._check_ndarray(
                        self.test_targets_list[i][j][k],
                        np.ftype,
                        ctype=np.ndarray,
                        shape=(self.test_count, 1),
                    )
                    self._check_ndarray(
                        self.train_targets_list[i][j][k],
                        np.ftype,
                        ctype=np.ndarray,
                        shape=(self.train_count, 1),
                    )


class BenchmarkSigmaSqTest(BenchmarkTestCase):
    @classmethod
    def setUpClass(cls):
        super(BenchmarkSigmaSqTest, cls).setUpClass()

    def test_sigma_sq(self):
        mrse = 0.0
        for i, _ in enumerate(self.k_kwargs):
            for j, sigma_sq in enumerate(self.sigma_sqs):
                model = self.gps[i][j]
                pairwise_dists = benchmark_pairwise_distances(
                    self.x / self.length_scale, metric=model.metric
                )
                K = model.kernel(pairwise_dists) + model.eps() * np.eye(
                    self.data_count
                )
                for k in range(self.its):
                    ss = get_analytic_sigma_sq(K, self.ys[i][j][k])
                    mrse += _sq_rel_err(sigma_sq, ss)
        mrse /= self.its * self.ss_count * self.model_count
        print(f"optimizes with mean relative squared error {mrse}")
        self.assertLessEqual(mrse, self.sigma_tol)


class BenchmarkOptimTestCase(BenchmarkTestCase):
    @classmethod
    def setUpClass(cls):
        super(BenchmarkOptimTestCase, cls).setUpClass()
        cls.batch_count = cls.train_count
        cls.nn_count = 34
        cls.sm = ["analytic"]
        cls.nn_kwargs = _basic_nn_kwarg_options[0]

        nbrs_lookup = NN_Wrapper(
            cls.train_features, cls.nn_count, **cls.nn_kwargs
        )
        cls.nu_target_list = list()
        cls.batch_indices_list = list()
        cls.batch_nn_indices_list = list()
        cls.crosswise_diffs_list = list()
        cls.pairwise_diffs_list = list()
        cls.batch_nn_targets_list = list()
        for i, kwargs in enumerate(cls.k_kwargs):
            cls.nu_target_list.append(kwargs["kernel"].nu())
            cls.batch_indices_list.append(list())
            cls.batch_nn_indices_list.append(list())
            cls.crosswise_diffs_list.append(list())
            cls.pairwise_diffs_list.append(list())
            cls.batch_nn_targets_list.append(list())
            for j, sigma_sq in enumerate(cls.sigma_sqs):
                batch_indices, batch_nn_indices = sample_batch(
                    nbrs_lookup, cls.batch_count, cls.train_count
                )
                cls.batch_indices_list[i].append(batch_indices)
                cls.batch_nn_indices_list[i].append(batch_nn_indices)
                cls.crosswise_diffs_list[i].append(
                    crosswise_tensor(
                        cls.train_features,
                        cls.train_features,
                        cls.batch_indices_list[i][j],
                        cls.batch_nn_indices_list[i][j],
                    )
                )
                cls.pairwise_diffs_list[i].append(
                    pairwise_tensor(
                        cls.train_features,
                        cls.batch_nn_indices_list[i][j],
                    )
                )
                cls.batch_nn_targets_list[i].append(list())
                for k in range(cls.its):
                    cls.batch_nn_targets_list[i][j].append(
                        _consistent_chunk_tensor(
                            mm.array(
                                cls.train_targets_list[i][j][k][
                                    cls.batch_nn_indices_list[i][j], :
                                ]
                            )
                        )
                    )


class BenchmarkOptimTypesTest(BenchmarkOptimTestCase):
    @classmethod
    def setUpClass(cls):
        super(BenchmarkOptimTypesTest, cls).setUpClass()

    def test_types(self):
        for i, kwargs in enumerate(self.k_kwargs):
            for j, sigma_sq in enumerate(self.sigma_sqs):
                self._check_ndarray(
                    self.batch_indices_list[i][j],
                    mm.itype,
                    shape=(self.batch_count,),
                )
                self._check_ndarray(
                    self.batch_nn_indices_list[i][j],
                    mm.itype,
                    shape=(self.batch_count, self.nn_count),
                )
                self._check_ndarray(
                    self.crosswise_diffs_list[i][j],
                    mm.ftype,
                    shape=(self.batch_count, self.nn_count, self.feature_count),
                )
                self._check_ndarray(
                    self.pairwise_diffs_list[i][j],
                    mm.ftype,
                    shape=(
                        self.batch_count,
                        self.nn_count,
                        self.nn_count,
                        self.feature_count,
                    ),
                )
                for k in range(self.its):
                    self._check_ndarray(
                        self.batch_nn_targets_list[i][j][k], mm.ftype
                    )
                    self.assertEqual(
                        self.batch_nn_targets_list[i][j][k].shape,
                        (self.batch_count, self.nn_count, self.response_count),
                    )


class BenchmarkSigmaSqOptimTest(BenchmarkOptimTestCase):
    @classmethod
    def setUpClass(cls):
        super(BenchmarkSigmaSqOptimTest, cls).setUpClass()

    def test_sigma_sq_optim(self):
        mrse = 0.0
        for i, kwargs in enumerate(self.k_kwargs):
            for j, sigma_sq in enumerate(self.sigma_sqs):
                for k in range(self.its):
                    muygps = MuyGPS(**kwargs)
                    muygps = muygps_sigma_sq_optim(
                        muygps,
                        self.pairwise_diffs_list[i][j],
                        self.batch_nn_targets_list[i][j][k],
                        sigma_method="analytic",
                    )
                    estimate = muygps.sigma_sq()[0]

                    mrse += _sq_rel_err(sigma_sq, estimate)
        mrse /= self.its * self.model_count * self.ss_count
        print(f"optimizes with mean relative squared error {mrse}")
        self.assertLessEqual(mrse, self.sigma_tol)


class BenchmarkTensorsOptimTest(BenchmarkOptimTestCase):
    @classmethod
    def setUpClass(cls):
        super(BenchmarkTensorsOptimTest, cls).setUpClass()

    @parameterized.parameters(
        (
            (
                lm,
                om,
                opt_method_and_kwargs,
                sm,
            )
            for lm in ["lool"]
            for om in ["loo_crossval"]
            for opt_method_and_kwargs in _basic_opt_method_and_kwarg_options
            for sm in [None]
        )
    )
    def test_optim(
        self, loss_method, obj_method, opt_method_and_kwargs, sigma_method
    ):
        if True:
            _warn0(f"{self.__class__} is temporarily disabled.")
            return
        opt_method, opt_kwargs = opt_method_and_kwargs

        model_idx = 1
        ss_idx = 0
        mrse = 0.0
        for k in range(self.its):
            muygps = MuyGPS(**self.k_kwargs_opt)

            guess = muygps.kernel.hyperparameters["nu"]()

            batch_targets = _consistent_chunk_tensor(
                mm.array(
                    self.train_targets_list[model_idx][ss_idx][k][
                        self.batch_indices_list[model_idx][ss_idx], :
                    ]
                )
            )
            batch_nn_targets = _consistent_chunk_tensor(
                mm.array(
                    self.train_targets_list[model_idx][ss_idx][k][
                        self.batch_nn_indices_list[model_idx][ss_idx], :
                    ]
                )
            )
            self._check_ndarray(
                batch_targets,
                mm.ftype,
                shape=(self.batch_count, self.response_count),
            )
            self._check_ndarray(
                batch_nn_targets,
                mm.ftype,
                shape=(
                    self.batch_count,
                    self.nn_count,
                    self.response_count,
                ),
            )
            muygps = optimize_from_tensors(
                muygps,
                batch_targets,
                batch_nn_targets,
                self.crosswise_diffs_list[model_idx][ss_idx],
                self.pairwise_diffs_list[model_idx][ss_idx],
                loss_method=loss_method,
                obj_method=obj_method,
                opt_method=opt_method,
                sigma_method=sigma_method,
                **opt_kwargs,
            )
            estimate = muygps.kernel.hyperparameters["nu"]()
            print(
                f"iteration {k} found nu={estimate}, "
                f"(target={self.nu_target_list[model_idx]}) with initial guess "
                f"{guess}"
            )
            mrse += _sq_rel_err(self.nu_target_list[model_idx], estimate)
        mrse /= self.its
        print(f"optimizes with mean relative squared error {mrse}")
        # Is this a strong enough guarantee?
        self.assertAlmostEqual(mrse, 0.0, 0)


if __name__ == "__main__":
    absltest.main()<|MERGE_RESOLUTION|>--- conflicted
+++ resolved
@@ -29,17 +29,10 @@
     _sq_rel_err,
 )
 from MuyGPyS.gp import MuyGPS
-<<<<<<< HEAD
-from MuyGPyS.gp.distortion import (
-    IsotropicDistortion,
-    NullDistortion,
-)
-from MuyGPyS.gp.kernels import Hyperparameter, Matern, RBF
-=======
+
 from MuyGPyS.gp.distortion import IsotropicDistortion, NullDistortion
 from MuyGPyS.gp.hyperparameter import ScalarHyperparameter
 from MuyGPyS.gp.kernels import Matern
->>>>>>> 6272b7a1
 from MuyGPyS.gp.noise import HomoscedasticNoise
 from MuyGPyS.gp.tensors import pairwise_tensor, crosswise_tensor
 from MuyGPyS.neighbors import NN_Wrapper
