--- conflicted
+++ resolved
@@ -8,30 +8,14 @@
 
 import MuyGPyS._src.math as mm
 import MuyGPyS._src.math.numpy as np
+from MuyGPyS import config
 from MuyGPyS._src.gp.noise import (
     _homoscedastic_perturb,
     _heteroscedastic_perturb,
 )
-<<<<<<< HEAD
-from MuyGPyS import config
 from MuyGPyS._src.mpi_utils import (
     _consistent_unchunk_tensor,
     _warn0,
-=======
-from MuyGPyS.examples.regress import make_regressor
-from MuyGPyS.examples.classify import make_classifier
-from MuyGPyS.gp import MuyGPS
-from MuyGPyS.gp.distortion import IsotropicDistortion
-from MuyGPyS.gp.hyperparameter import ScalarHyperparameter
-from MuyGPyS.gp.hyperparameter.experimental import (
-    HierarchicalNonstationaryHyperparameter,
-)
-from MuyGPyS.gp.kernels import Matern, RBF
-from MuyGPyS.gp.noise import HomoscedasticNoise, HeteroscedasticNoise
-from MuyGPyS.gp.tensors import (
-    make_train_tensors,
-    make_predict_tensors,
->>>>>>> 6272b7a1
 )
 
 # from MuyGPyS._test.gp import BenchmarkGP
@@ -49,7 +33,11 @@
 from MuyGPyS.examples.classify import make_classifier
 from MuyGPyS.gp import MuyGPS
 from MuyGPyS.gp.distortion import IsotropicDistortion
-from MuyGPyS.gp.kernels import Hyperparameter, Matern, RBF
+from MuyGPyS.gp.hyperparameter import ScalarHyperparameter
+from MuyGPyS.gp.hyperparameter.experimental import (
+    HierarchicalNonstationaryHyperparameter,
+)
+from MuyGPyS.gp.kernels import Matern, RBF
 from MuyGPyS.gp.noise import HomoscedasticNoise, HeteroscedasticNoise
 from MuyGPyS.gp.tensors import make_train_tensors, make_predict_tensors
 from MuyGPyS.neighbors import NN_Wrapper
