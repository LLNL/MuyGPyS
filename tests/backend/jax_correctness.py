# Copyright 2021-2022 Lawrence Livermore National Security, LLC and other
# MuyGPyS Project Developers. See the top-level COPYRIGHT file for details.
#
# SPDX-License-Identifier: MIT

from MuyGPyS import config, jax_config

config.parse_flags_with_absl()  # Affords option setting from CLI

if config.state.jax_enabled is False:
    raise ValueError(f"Bad attempt to run jax-only code with jax disabled.")
if config.state.backend == "mpi":
    raise ValueError(f"Bad attempt to run non-MPI code in MPI mode.")
elif config.state.backend != "numpy":
    import warnings

    warnings.warn(
        f"Backend correctness codes assume numpy mode, not "
        f"{config.state.backend}. "
        f"Force-switching MuyGPyS into numpy backend."
    )
    config.update("muygpys_backend", "numpy")

from absl.testing import absltest
from absl.testing import parameterized

import MuyGPyS._src.math.jax as jnp
import MuyGPyS._src.math.numpy as np
from MuyGPyS._test.utils import (
    _check_ndarray,
    _exact_nn_kwarg_options,
    _make_gaussian_matrix,
    _make_gaussian_data,
    _make_heteroscedastic_test_nugget,
)
from MuyGPyS._src.gp.tensors.numpy import (
    _pairwise_tensor as pairwise_tensor_n,
    _crosswise_tensor as crosswise_tensor_n,
    _make_train_tensors as make_train_tensors_n,
    _make_fast_predict_tensors as make_fast_predict_tensors_n,
    _fast_nn_update as fast_nn_update_n,
    _F2 as F2_n,
    _l2 as l2_n,
)
from MuyGPyS._src.gp.tensors.jax import (
    _pairwise_tensor as pairwise_tensor_j,
    _crosswise_tensor as crosswise_tensor_j,
    _make_train_tensors as make_train_tensors_j,
    _make_fast_predict_tensors as make_fast_predict_tensors_j,
    _fast_nn_update as fast_nn_update_j,
    _F2 as F2_j,
    _l2 as l2_j,
)
from MuyGPyS._src.gp.kernels.numpy import (
    _rbf_fn as rbf_fn_n,
    _matern_05_fn as matern_05_fn_n,
    _matern_15_fn as matern_15_fn_n,
    _matern_25_fn as matern_25_fn_n,
    _matern_inf_fn as matern_inf_fn_n,
    _matern_gen_fn as matern_gen_fn_n,
)
from MuyGPyS._src.gp.kernels.jax import (
    _rbf_fn as rbf_fn_j,
    _matern_05_fn as matern_05_fn_j,
    _matern_15_fn as matern_15_fn_j,
    _matern_25_fn as matern_25_fn_j,
    _matern_inf_fn as matern_inf_fn_j,
    _matern_gen_fn as matern_gen_fn_j,
)
from MuyGPyS._src.gp.muygps.numpy import (
    _muygps_posterior_mean as muygps_posterior_mean_n,
    _muygps_diagonal_variance as muygps_diagonal_variance_n,
    _muygps_fast_posterior_mean as muygps_fast_posterior_mean_n,
    _mmuygps_fast_posterior_mean as mmuygps_fast_posterior_mean_n,
    _muygps_fast_posterior_mean_precompute as muygps_fast_posterior_mean_precompute_n,
    _get_length_scale_array as get_length_scale_array_n,
)
from MuyGPyS._src.gp.muygps.jax import (
    _muygps_posterior_mean as muygps_posterior_mean_j,
    _muygps_diagonal_variance as muygps_diagonal_variance_j,
    _muygps_fast_posterior_mean as muygps_fast_posterior_mean_j,
    _mmuygps_fast_posterior_mean as mmuygps_fast_posterior_mean_j,
    _muygps_fast_posterior_mean_precompute as muygps_fast_posterior_mean_precompute_j,
    _get_length_scale_array as get_length_scale_array_j,
)
from MuyGPyS._src.gp.noise.numpy import (
    _homoscedastic_perturb as homoscedastic_perturb_n,
    _heteroscedastic_perturb as heteroscedastic_perturb_n,
)
from MuyGPyS._src.gp.noise.jax import (
    _homoscedastic_perturb as homoscedastic_perturb_j,
    _heteroscedastic_perturb as heteroscedastic_perturb_j,
)
from MuyGPyS._src.optimize.chassis.numpy import (
    _scipy_optimize as scipy_optimize_n,
    _bayes_opt_optimize as bayes_optimize_n,
)
from MuyGPyS._src.optimize.chassis.jax import (
    _scipy_optimize as scipy_optimize_j,
    _bayes_opt_optimize as bayes_optimize_j,
)
from MuyGPyS._src.optimize.loss.numpy import (
    _mse_fn as mse_fn_n,
    _cross_entropy_fn as cross_entropy_fn_n,
    _lool_fn as lool_fn_n,
)
from MuyGPyS._src.optimize.loss.jax import (
    _mse_fn as mse_fn_j,
    _cross_entropy_fn as cross_entropy_fn_j,
    _lool_fn as lool_fn_j,
)
from MuyGPyS._src.optimize.sigma_sq.numpy import (
    _analytic_sigma_sq_optim as analytic_sigma_sq_optim_n,
)
from MuyGPyS._src.optimize.sigma_sq.jax import (
    _analytic_sigma_sq_optim as analytic_sigma_sq_optim_j,
)
from MuyGPyS.gp import MuyGPS, MultivariateMuyGPS as MMuyGPS
<<<<<<< HEAD
from MuyGPyS.gp.distortion import (
    apply_distortion,
    apply_anisotropic_distortion,
    IsotropicDistortion,
)
from MuyGPyS.gp.kernels import Hyperparameter, Matern
=======
from MuyGPyS.gp.distortion import apply_distortion, IsotropicDistortion
from MuyGPyS.gp.hyperparameter import ScalarHyperparameter
from MuyGPyS.gp.kernels import Matern
>>>>>>> 6272b7a1
from MuyGPyS.gp.noise import HeteroscedasticNoise, HomoscedasticNoise
from MuyGPyS.gp.sigma_sq import sigma_sq_scale
from MuyGPyS.gp.noise import noise_perturb
from MuyGPyS.neighbors import NN_Wrapper
from MuyGPyS.optimize.batch import sample_batch
from MuyGPyS.optimize.objective import make_loo_crossval_fn
from MuyGPyS.optimize.sigma_sq import make_analytic_sigma_sq_optim


def isotropic_F2_n(diffs, length_scale):
    return F2_n(diffs / length_scale)


def isotropic_l2_n(diffs, length_scale):
    return l2_n(diffs / length_scale)


def isotropic_F2_j(diffs, length_scale):
    return F2_j(diffs / length_scale)


def isotropic_l2_j(diffs, length_scale):
    return l2_j(diffs / length_scale)


def anisotropic_F2_n(diffs, **length_scales):
    length_scale_array = get_length_scale_array_n(**length_scales)
    if (
        diffs.shape[-1] != len(length_scale_array)
        and len(length_scale_array) != 1
    ):
        raise ValueError(
            f"Number of lengthscale parameters "
            f"({len(length_scale_array)}) must match number of "
            f"features ({diffs.shape[-1]}) or be 1 (Isotropic model)."
        )
    return F2_n(diffs / length_scale_array)


def anisotropic_l2_n(diffs, **length_scales):
    length_scale_array = get_length_scale_array_n(**length_scales)
    if (
        diffs.shape[-1] != len(length_scale_array)
        and len(length_scale_array) != 1
    ):
        raise ValueError(
            f"Number of lengthscale parameters "
            f"({len(length_scale_array)}) must match number of "
            f"features ({diffs.shape[-1]}) or be 1 (Isotropic model)."
        )
    return l2_n(diffs / length_scale_array)


def anisotropic_F2_j(diffs, **length_scales):
    length_scale_array = get_length_scale_array_j(**length_scales)
    if (
        diffs.shape[-1] != len(length_scale_array)
        and len(length_scale_array) != 1
    ):
        raise ValueError(
            f"Number of lengthscale parameters "
            f"({len(length_scale_array)}) must match number of "
            f"features ({diffs.shape[-1]}) or be 1 (Isotropic model)."
        )
    return F2_j(diffs / length_scale_array)


def anisotropic_l2_j(diffs, **length_scales):
    length_scale_array = get_length_scale_array_j(**length_scales)
    if (
        diffs.shape[-1] != len(length_scale_array)
        and len(length_scale_array) != 1
    ):
        raise ValueError(
            f"Number of lengthscale parameters "
            f"({len(length_scale_array)}) must match number of "
            f"features ({diffs.shape[-1]}) or be 1 (Isotropic model)."
        )
    return l2_j(diffs / length_scale_array)


rbf_isotropic_fn_n = apply_distortion(isotropic_F2_n, 1.0)(rbf_fn_n)
matern_05_isotropic_fn_n = apply_distortion(isotropic_l2_n, 1.0)(matern_05_fn_n)
matern_15_isotropic_fn_n = apply_distortion(isotropic_l2_n, 1.0)(matern_15_fn_n)
matern_25_isotropic_fn_n = apply_distortion(isotropic_l2_n, 1.0)(matern_25_fn_n)
matern_inf_isotropic_fn_n = apply_distortion(isotropic_l2_n, 1.0)(
    matern_inf_fn_n
)
matern_gen_isotropic_fn_n = apply_distortion(isotropic_l2_n, 1.0)(
    matern_gen_fn_n
)

rbf_isotropic_fn_j = apply_distortion(isotropic_F2_j, 1.0)(rbf_fn_j)
matern_05_isotropic_fn_j = apply_distortion(isotropic_l2_j, 1.0)(matern_05_fn_j)
matern_15_isotropic_fn_j = apply_distortion(isotropic_l2_j, 1.0)(matern_15_fn_j)
matern_25_isotropic_fn_j = apply_distortion(isotropic_l2_j, 1.0)(matern_25_fn_j)
matern_inf_isotropic_fn_j = apply_distortion(isotropic_l2_j, 1.0)(
    matern_inf_fn_j
)
matern_gen_isotropic_fn_j = apply_distortion(isotropic_l2_j, 1.0)(
    matern_gen_fn_j
)

rbf_anisotropic_fn_n = apply_anisotropic_distortion(
    anisotropic_F2_n, length_scale0=1.0
)(rbf_fn_n)
matern_05_anisotropic_fn_n = apply_anisotropic_distortion(
    anisotropic_l2_n, length_scale0=1.0
)(matern_05_fn_n)
matern_15_anisotropic_fn_n = apply_anisotropic_distortion(
    anisotropic_l2_n, length_scale0=1.0
)(matern_15_fn_n)
matern_25_anisotropic_fn_n = apply_anisotropic_distortion(
    anisotropic_l2_n, length_scale0=1.0
)(matern_25_fn_n)
matern_inf_anisotropic_fn_n = apply_anisotropic_distortion(
    anisotropic_l2_n, length_scale0=1.0
)(matern_inf_fn_n)
matern_gen_anisotropic_fn_n = apply_anisotropic_distortion(
    anisotropic_l2_n, length_scale0=1.0
)(matern_gen_fn_n)

rbf_anisotropic_fn_j = apply_anisotropic_distortion(
    anisotropic_F2_j, length_scale0=1.0
)(rbf_fn_j)
matern_05_anisotropic_fn_j = apply_anisotropic_distortion(
    anisotropic_l2_j, length_scale0=1.0
)(matern_05_fn_j)
matern_15_anisotropic_fn_j = apply_anisotropic_distortion(
    anisotropic_l2_j, length_scale0=1.0
)(matern_15_fn_j)
matern_25_anisotropic_fn_j = apply_anisotropic_distortion(
    anisotropic_l2_j, length_scale0=1.0
)(matern_25_fn_j)
matern_inf_anisotropic_fn_j = apply_anisotropic_distortion(
    anisotropic_l2_j, length_scale0=1.0
)(matern_inf_fn_j)
matern_gen_anisotropic_fn_j = apply_anisotropic_distortion(
    anisotropic_l2_j, length_scale0=1.0
)(matern_gen_fn_j)


def allclose_gen(a: np.ndarray, b: np.ndarray) -> bool:
    if jax_config.x64_enabled:  # type: ignore
        return np.allclose(a, b)
    else:
        return np.allclose(a, b, atol=1e-7)


def allclose_var(a: np.ndarray, b: np.ndarray) -> bool:
    if jax_config.x64_enabled:  # type: ignore
        return np.allclose(a, b)
    else:
        return np.allclose(a, b, atol=1e-6)


def allclose_inv(a: np.ndarray, b: np.ndarray) -> bool:
    if jax_config.x64_enabled:  # type: ignore
        return np.allclose(a, b)
    else:
        return np.allclose(a, b, atol=1e-3)


class TensorsTestCase(parameterized.TestCase):
    @classmethod
    def setUpClass(cls):
        super(TensorsTestCase, cls).setUpClass()
        cls.train_count = 1000
        cls.test_count = 100
        cls.feature_count = 10
        cls.response_count = 1
        cls.nn_count = 40
        cls.batch_count = 500
        cls.length_scale = 1.0
        cls.nu = 0.55
        cls.nu_bounds = (1e-1, 1e1)
        cls.eps = 1e-3
        cls.eps_heteroscedastic_n = cls.eps * np.ones(
            (cls.batch_count, cls.nn_count)
        )
        cls.eps_heteroscedastic_train_n = cls.eps * np.ones(
            (cls.train_count, cls.nn_count)
        )

        cls.eps_heteroscedastic_j = jnp.array(cls.eps_heteroscedastic_n)
        cls.eps_heteroscedastic_train_j = jnp.array(
            cls.eps_heteroscedastic_train_n
        )
        cls.k_kwargs = {
            "kernel": Matern(
                nu=ScalarHyperparameter(cls.nu, cls.nu_bounds),
                metric=IsotropicDistortion(
                    "l2", length_scale=ScalarHyperparameter(cls.length_scale)
                ),
            ),
            "eps": HomoscedasticNoise(cls.eps),
        }
        cls.k_kwargs_heteroscedastic = {
            "kernel": Matern(
                nu=ScalarHyperparameter(cls.nu, cls.nu_bounds),
                metric=IsotropicDistortion(
                    "l2", length_scale=ScalarHyperparameter(cls.length_scale)
                ),
            ),
            "eps": HeteroscedasticNoise(cls.eps_heteroscedastic_n),
        }
        cls.train_features_n = _make_gaussian_matrix(
            cls.train_count, cls.feature_count
        )
        cls.train_features_j = jnp.array(cls.train_features_n)
        cls.train_responses_n = _make_gaussian_matrix(
            cls.train_count, cls.response_count
        )
        cls.train_responses_j = jnp.array(cls.train_responses_n)
        cls.test_features_n = _make_gaussian_matrix(
            cls.test_count, cls.feature_count
        )
        cls.test_features_j = jnp.array(cls.test_features_n)
        cls.test_responses_n = _make_gaussian_matrix(
            cls.test_count, cls.response_count
        )
        cls.test_responses_j = jnp.array(cls.test_responses_n)
        cls.nbrs_lookup = NN_Wrapper(
            cls.train_features_n, cls.nn_count, **_exact_nn_kwarg_options[0]
        )
        cls.muygps = MuyGPS(**cls.k_kwargs)
        cls.muygps_heteroscedastic = MuyGPS(**cls.k_kwargs_heteroscedastic)
        cls.batch_indices_n, cls.batch_nn_indices_n = sample_batch(
            cls.nbrs_lookup, cls.batch_count, cls.train_count
        )
        cls.batch_indices_j = jnp.iarray(cls.batch_indices_n)
        cls.batch_nn_indices_j = jnp.iarray(cls.batch_nn_indices_n)

    def _check_ndarray(self, *args, **kwargs):
        return _check_ndarray(self.assertEqual, *args, **kwargs)


class TensorsTest(TensorsTestCase):
    @classmethod
    def setUpClass(cls):
        super(TensorsTest, cls).setUpClass()

    def test_types(self):
        self._check_ndarray(self.batch_indices_n, np.itype, ctype=np.ndarray)
        self._check_ndarray(self.batch_nn_indices_n, np.itype, ctype=np.ndarray)
        self._check_ndarray(self.train_features_n, np.ftype, ctype=np.ndarray)
        self._check_ndarray(self.train_responses_n, np.ftype, ctype=np.ndarray)
        self._check_ndarray(self.batch_indices_j, jnp.itype, ctype=jnp.ndarray)
        self._check_ndarray(
            self.batch_nn_indices_j, jnp.itype, ctype=jnp.ndarray
        )
        self._check_ndarray(self.train_features_j, jnp.ftype, ctype=jnp.ndarray)
        self._check_ndarray(
            self.train_responses_j, jnp.ftype, ctype=jnp.ndarray
        )

    def test_pairwise_tensor(self):
        self.assertTrue(
            allclose_gen(
                pairwise_tensor_n(
                    self.train_features_n, self.batch_nn_indices_n
                ),
                pairwise_tensor_j(
                    self.train_features_j, self.batch_nn_indices_j
                ),
            )
        )

    def test_crosswise_tensor(self):
        self.assertTrue(
            allclose_gen(
                crosswise_tensor_n(
                    self.train_features_n,
                    self.train_features_n,
                    self.batch_indices_n,
                    self.batch_nn_indices_n,
                ),
                crosswise_tensor_j(
                    self.train_features_j,
                    self.train_features_j,
                    self.batch_indices_j,
                    self.batch_nn_indices_j,
                ),
            )
        )

    def test_make_train_tensors(self):
        (
            crosswise_diffs_n,
            pairwise_diffs_n,
            batch_targets_n,
            batch_nn_targets_n,
        ) = make_train_tensors_n(
            self.batch_indices_n,
            self.batch_nn_indices_n,
            self.train_features_n,
            self.train_responses_n,
        )
        (
            crosswise_diffs_j,
            pairwise_diffs_j,
            batch_targets_j,
            batch_nn_targets_j,
        ) = make_train_tensors_j(
            self.batch_indices_j,
            self.batch_nn_indices_j,
            self.train_features_j,
            self.train_responses_j,
        )
        self.assertTrue(allclose_gen(crosswise_diffs_n, crosswise_diffs_j))
        self.assertTrue(allclose_gen(pairwise_diffs_n, pairwise_diffs_j))
        self.assertTrue(allclose_gen(batch_targets_n, batch_targets_j))
        self.assertTrue(allclose_gen(batch_nn_targets_n, batch_nn_targets_j))


class KernelTestCase(TensorsTestCase):
    @classmethod
    def setUpClass(cls):
        super(KernelTestCase, cls).setUpClass()
        (
            cls.crosswise_diffs_n,
            cls.pairwise_diffs_n,
            cls.batch_targets_n,
            cls.batch_nn_targets_n,
        ) = make_train_tensors_n(
            cls.batch_indices_n,
            cls.batch_nn_indices_n,
            cls.train_features_n,
            cls.train_responses_n,
        )
        (
            cls.crosswise_diffs_j,
            cls.pairwise_diffs_j,
            cls.batch_targets_j,
            cls.batch_nn_targets_j,
        ) = make_train_tensors_j(
            cls.batch_indices_j,
            cls.batch_nn_indices_j,
            cls.train_features_j,
            cls.train_responses_j,
        )

    def _check_ndarray(self, *args, **kwargs):
        return _check_ndarray(self.assertEqual, *args, **kwargs)


class KernelTest(KernelTestCase):
    @classmethod
    def setUpClass(cls):
        super(KernelTest, cls).setUpClass()

    def _test_types(
        self,
        crosswise_diffs,
        pairwise_diffs,
        batch_targets,
        batch_nn_targets,
        ftype,
        ctype,
    ):
        self._check_ndarray(
            crosswise_diffs,
            ftype,
            ctype=ctype,
            shape=(self.batch_count, self.nn_count, self.feature_count),
        )
        self._check_ndarray(
            pairwise_diffs,
            ftype,
            ctype=ctype,
            shape=(
                self.batch_count,
                self.nn_count,
                self.nn_count,
                self.feature_count,
            ),
        )
        self._check_ndarray(
            batch_targets,
            ftype,
            ctype=ctype,
            shape=(self.batch_count, self.response_count),
        )
        self._check_ndarray(
            batch_nn_targets,
            ftype,
            ctype=ctype,
            shape=(self.batch_count, self.nn_count, self.response_count),
        )

    def test_types(self):
        self._test_types(
            self.crosswise_diffs_j,
            self.pairwise_diffs_j,
            self.batch_targets_j,
            self.batch_nn_targets_j,
            jnp.ftype,
            jnp.ndarray,
        )
        self._test_types(
            self.crosswise_diffs_n,
            self.pairwise_diffs_n,
            self.batch_targets_n,
            self.batch_nn_targets_n,
            np.ftype,
            np.ndarray,
        )

    def test_crosswise_rbf(self):
        self.assertTrue(
            allclose_gen(
                rbf_isotropic_fn_n(
                    self.crosswise_diffs_n, length_scale=self.length_scale
                ),
                rbf_isotropic_fn_j(
                    self.crosswise_diffs_j, length_scale=self.length_scale
                ),
            )
        )

    def test_pairwise_rbf(self):
        self.assertTrue(
            allclose_gen(
                rbf_isotropic_fn_n(
                    self.pairwise_diffs_n, length_scale=self.length_scale
                ),
                rbf_isotropic_fn_j(
                    self.pairwise_diffs_j, length_scale=self.length_scale
                ),
            )
        )

    def test_crosswise_matern(self):
        self.assertTrue(
            allclose_gen(
                matern_05_isotropic_fn_n(self.crosswise_diffs_n),
                matern_05_isotropic_fn_j(self.crosswise_diffs_j),
            )
        )
        self.assertTrue(
            allclose_gen(
                matern_05_anisotropic_fn_n(
                    self.crosswise_diffs_n, length_scale0=1.0
                ),
                matern_05_anisotropic_fn_j(
                    self.crosswise_diffs_j, length_scale0=1.0
                ),
            )
        )
        self.assertTrue(
            allclose_gen(
                matern_15_isotropic_fn_n(
                    self.crosswise_diffs_n, length_scale=self.length_scale
                ),
                matern_15_isotropic_fn_j(
                    self.crosswise_diffs_j, length_scale=self.length_scale
                ),
            )
        )
        self.assertTrue(
            allclose_gen(
                matern_15_anisotropic_fn_n(
                    self.crosswise_diffs_n, length_scale0=self.length_scale
                ),
                matern_15_anisotropic_fn_j(
                    self.crosswise_diffs_j, length_scale0=self.length_scale
                ),
            )
        )
        self.assertTrue(
            allclose_gen(
                matern_25_isotropic_fn_n(
                    self.crosswise_diffs_n, length_scale=self.length_scale
                ),
                matern_25_isotropic_fn_j(
                    self.crosswise_diffs_j, length_scale=self.length_scale
                ),
            )
        )
        self.assertTrue(
            allclose_gen(
                matern_25_anisotropic_fn_n(
                    self.crosswise_diffs_n, length_scale0=self.length_scale
                ),
                matern_25_anisotropic_fn_j(
                    self.crosswise_diffs_j, length_scale0=self.length_scale
                ),
            )
        )
        self.assertTrue(
            allclose_gen(
                matern_inf_isotropic_fn_n(
                    self.crosswise_diffs_n, length_scale=self.length_scale
                ),
                matern_inf_isotropic_fn_j(
                    self.crosswise_diffs_j, length_scale=self.length_scale
                ),
            )
        )
        self.assertTrue(
            allclose_gen(
                matern_inf_anisotropic_fn_n(
                    self.crosswise_diffs_n, length_scale0=self.length_scale
                ),
                matern_inf_anisotropic_fn_j(
                    self.crosswise_diffs_j, length_scale0=self.length_scale
                ),
            )
        )

        self.assertTrue(
            allclose_gen(
                matern_gen_isotropic_fn_n(
                    self.crosswise_diffs_n,
                    nu=self.nu,
                    length_scale=self.length_scale,
                ),
                matern_gen_isotropic_fn_j(
                    self.crosswise_diffs_j,
                    nu=self.nu,
                    length_scale=self.length_scale,
                ),
            )
        )
        self.assertTrue(
            allclose_gen(
                matern_gen_anisotropic_fn_n(
                    self.crosswise_diffs_n,
                    nu=self.nu,
                    length_scale0=self.length_scale,
                ),
                matern_gen_anisotropic_fn_j(
                    self.crosswise_diffs_j,
                    nu=self.nu,
                    length_scale0=self.length_scale,
                ),
            )
        )

    def test_pairwise_matern(self):
        self.assertTrue(
            allclose_gen(
                matern_05_isotropic_fn_n(self.pairwise_diffs_n),
                matern_05_isotropic_fn_j(self.pairwise_diffs_j),
            )
        )
        self.assertTrue(
            allclose_gen(
                matern_05_anisotropic_fn_n(
                    self.pairwise_diffs_n, length_scale0=self.length_scale
                ),
                matern_05_anisotropic_fn_j(
                    self.pairwise_diffs_j, length_scale0=self.length_scale
                ),
            )
        )
        self.assertTrue(
            allclose_gen(
                matern_15_isotropic_fn_n(
                    self.pairwise_diffs_n, length_scale=self.length_scale
                ),
                matern_15_isotropic_fn_j(
                    self.pairwise_diffs_j, length_scale=self.length_scale
                ),
            )
        )
        self.assertTrue(
            allclose_gen(
                matern_15_anisotropic_fn_n(
                    self.pairwise_diffs_n, length_scale0=self.length_scale
                ),
                matern_15_anisotropic_fn_j(
                    self.pairwise_diffs_j, length_scale0=self.length_scale
                ),
            )
        )
        self.assertTrue(
            allclose_gen(
                matern_25_isotropic_fn_n(
                    self.pairwise_diffs_n, length_scale=self.length_scale
                ),
                matern_25_isotropic_fn_j(
                    self.pairwise_diffs_j, length_scale=self.length_scale
                ),
            )
        )
        self.assertTrue(
            allclose_gen(
                matern_25_anisotropic_fn_n(
                    self.pairwise_diffs_n, length_scale0=self.length_scale
                ),
                matern_25_anisotropic_fn_j(
                    self.pairwise_diffs_j, length_scale0=self.length_scale
                ),
            )
        )
        self.assertTrue(
            allclose_gen(
                matern_inf_isotropic_fn_n(
                    self.pairwise_diffs_n, length_scale=self.length_scale
                ),
                matern_inf_isotropic_fn_j(
                    self.pairwise_diffs_j, length_scale=self.length_scale
                ),
            )
        )
        self.assertTrue(
            allclose_gen(
                matern_inf_anisotropic_fn_n(
                    self.pairwise_diffs_n, length_scale0=self.length_scale
                ),
                matern_inf_anisotropic_fn_j(
                    self.pairwise_diffs_j, length_scale0=self.length_scale
                ),
            )
        )

        self.assertTrue(
            allclose_gen(
                matern_gen_isotropic_fn_n(
                    self.pairwise_diffs_n,
                    nu=self.nu,
                    length_scale=self.length_scale,
                ),
                matern_gen_isotropic_fn_j(
                    self.pairwise_diffs_j,
                    nu=self.nu,
                    length_scale=self.length_scale,
                ),
            )
        )
        self.assertTrue(
            allclose_gen(
                matern_gen_anisotropic_fn_n(
                    self.pairwise_diffs_n,
                    nu=self.nu,
                    length_scale0=self.length_scale,
                ),
                matern_gen_anisotropic_fn_j(
                    self.pairwise_diffs_j,
                    nu=self.nu,
                    length_scale0=self.length_scale,
                ),
            )
        )


class MuyGPSTestCase(KernelTestCase):
    @classmethod
    def setUpClass(cls):
        super(MuyGPSTestCase, cls).setUpClass()
        cls.K_n = matern_gen_isotropic_fn_n(
            cls.pairwise_diffs_n, nu=cls.nu, length_scale=cls.length_scale
        )
        cls.K_j = jnp.array(cls.K_n)
        cls.homoscedastic_K_n = homoscedastic_perturb_n(cls.K_n, cls.eps)
        cls.homoscedastic_K_j = homoscedastic_perturb_j(cls.K_j, cls.eps)
        cls.heteroscedastic_K_n = heteroscedastic_perturb_n(
            cls.K_n, cls.eps_heteroscedastic_n
        )
        cls.heteroscedastic_K_j = heteroscedastic_perturb_j(
            cls.K_j, cls.eps_heteroscedastic_j
        )
        cls.Kcross_n = matern_gen_isotropic_fn_n(
            cls.crosswise_diffs_n, nu=cls.nu, length_scale=cls.length_scale
        )
        cls.Kcross_j = jnp.array(cls.Kcross_n)


class MuyGPSTest(MuyGPSTestCase):
    @classmethod
    def setUpClass(cls):
        super(MuyGPSTest, cls).setUpClass()

    def test_homoscedastic_perturb(self):
        self.assertTrue(
            allclose_gen(self.homoscedastic_K_n, self.homoscedastic_K_j)
        )

    def test_heteroscedastic_perturb(self):
        self.assertTrue(
            allclose_gen(self.heteroscedastic_K_n, self.heteroscedastic_K_j)
        )

    def test_posterior_mean(self):
        self.assertTrue(
            allclose_inv(
                muygps_posterior_mean_n(
                    self.homoscedastic_K_n,
                    self.Kcross_n,
                    self.batch_nn_targets_n,
                ),
                muygps_posterior_mean_j(
                    self.homoscedastic_K_j,
                    self.Kcross_j,
                    self.batch_nn_targets_j,
                ),
            )
        )

    def test_posterior_mean_heteroscedastic(self):
        self.assertTrue(
            allclose_inv(
                muygps_posterior_mean_n(
                    self.heteroscedastic_K_n,
                    self.Kcross_n,
                    self.batch_nn_targets_n,
                ),
                muygps_posterior_mean_j(
                    self.heteroscedastic_K_j,
                    self.Kcross_j,
                    self.batch_nn_targets_j,
                ),
            )
        )

    def test_diagonal_variance(self):
        self.assertTrue(
            allclose_var(
                muygps_diagonal_variance_n(
                    self.homoscedastic_K_n, self.Kcross_n
                ),
                muygps_diagonal_variance_j(
                    self.homoscedastic_K_j, self.Kcross_j
                ),
            )
        )

    def test_diagonal_variance_heteroscedastic(self):
        self.assertTrue(
            allclose_var(
                muygps_diagonal_variance_n(
                    self.heteroscedastic_K_n, self.Kcross_n
                ),
                muygps_diagonal_variance_j(
                    self.heteroscedastic_K_j, self.Kcross_j
                ),
            )
        )

    def test_sigma_sq_optim(self):
        self.assertTrue(
            allclose_inv(
                analytic_sigma_sq_optim_n(
                    self.homoscedastic_K_n, self.batch_nn_targets_n
                ),
                analytic_sigma_sq_optim_j(
                    self.homoscedastic_K_j, self.batch_nn_targets_j
                ),
            )
        )

    def test_sigma_sq_optim_heteroscedastic(self):
        self.assertTrue(
            allclose_inv(
                analytic_sigma_sq_optim_n(
                    self.heteroscedastic_K_n, self.batch_nn_targets_n
                ),
                analytic_sigma_sq_optim_j(
                    self.heteroscedastic_K_j, self.batch_nn_targets_j
                ),
            )
        )


class FastPredictTest(MuyGPSTestCase):
    @classmethod
    def setUpClass(cls):
        super(FastPredictTest, cls).setUpClass()
        cls.nn_indices_all_n, _ = cls.nbrs_lookup.get_batch_nns(
            np.arange(0, cls.train_count)
        )
        (
            cls.K_fast_n,
            cls.train_nn_targets_fast_n,
        ) = make_fast_predict_tensors_n(
            cls.nn_indices_all_n,
            cls.train_features_n,
            cls.train_responses_n,
        )

        cls.homoscedastic_K_fast_n = homoscedastic_perturb_n(
            l2_n(cls.K_fast_n), cls.eps
        )

        cls.heteroscedastic_K_fast_n = heteroscedastic_perturb_n(
            l2_n(cls.K_fast_n), cls.eps_heteroscedastic_train_n
        )

        cls.fast_regress_coeffs_n = muygps_fast_posterior_mean_precompute_n(
            cls.homoscedastic_K_fast_n, cls.train_nn_targets_fast_n
        )

        cls.fast_regress_coeffs_heteroscedastic_n = (
            muygps_fast_posterior_mean_precompute_n(
                cls.heteroscedastic_K_fast_n, cls.train_nn_targets_fast_n
            )
        )

        cls.test_neighbors_n, _ = cls.nbrs_lookup.get_nns(cls.test_features_n)
        cls.closest_neighbor_n = cls.test_neighbors_n[:, 0]
        cls.closest_set_n = cls.nn_indices_all_n[cls.closest_neighbor_n]

        cls.new_nn_indices_n = fast_nn_update_n(cls.nn_indices_all_n)
        cls.closest_set_new_n = cls.new_nn_indices_n[
            cls.closest_neighbor_n
        ].astype(int)
        cls.crosswise_diffs_fast_n = crosswise_tensor_n(
            cls.test_features_n,
            cls.train_features_n,
            np.arange(0, cls.test_count),
            cls.closest_set_new_n,
        )
        cls.Kcross_fast_n = matern_gen_isotropic_fn_n(
            cls.crosswise_diffs_fast_n,
            nu=cls.nu,
            length_scale=cls.length_scale,
        )

        cls.nn_indices_all_j, _ = cls.nbrs_lookup.get_batch_nns(
            np.arange(0, cls.train_count)
        )
        cls.nn_indices_all_j = jnp.iarray(cls.nn_indices_all_j)

        (
            cls.K_fast_j,
            cls.train_nn_targets_fast_j,
        ) = make_fast_predict_tensors_j(
            cls.nn_indices_all_j,
            cls.train_features_j,
            cls.train_responses_j,
        )

        cls.homoscedastic_K_fast_j = homoscedastic_perturb_j(
            l2_j(cls.K_fast_j), cls.eps
        )

        cls.heteroscedastic_K_fast_j = heteroscedastic_perturb_j(
            l2_n(cls.K_fast_j), cls.eps_heteroscedastic_train_j
        )

        cls.fast_regress_coeffs_j = muygps_fast_posterior_mean_precompute_j(
            cls.homoscedastic_K_fast_j, cls.train_nn_targets_fast_j
        )

        cls.fast_regress_coeffs_heteroscedastic_j = (
            muygps_fast_posterior_mean_precompute_j(
                cls.heteroscedastic_K_fast_j, cls.train_nn_targets_fast_j
            )
        )

        cls.test_neighbors_j, _ = cls.nbrs_lookup.get_nns(cls.test_features_j)
        cls.closest_neighbor_j = cls.test_neighbors_j[:, 0]
        cls.closest_set_j = cls.nn_indices_all_j[cls.closest_neighbor_j].astype(
            int
        )

        cls.new_nn_indices_j = fast_nn_update_j(cls.nn_indices_all_j)
        cls.closest_set_new_j = cls.new_nn_indices_j[cls.closest_neighbor_j]
        cls.crosswise_diffs_fast_j = crosswise_tensor_j(
            cls.test_features_j,
            cls.train_features_j,
            np.arange(0, cls.test_count),
            cls.closest_set_new_j,
        )
        cls.Kcross_fast_j = matern_gen_isotropic_fn_j(
            cls.crosswise_diffs_fast_j,
            nu=cls.nu,
            length_scale=cls.length_scale,
        )

    def test_fast_nn_update(self):
        self.assertTrue(
            allclose_gen(
                fast_nn_update_j(self.nn_indices_all_j),
                fast_nn_update_n(self.nn_indices_all_n),
            )
        )

    def test_make_fast_predict_tensors(self):
        self.assertTrue(allclose_gen(self.K_fast_n, self.K_fast_j))
        self.assertTrue(
            allclose_gen(
                self.train_nn_targets_fast_n, self.train_nn_targets_fast_j
            )
        )

    def test_homoscedastic_kernel_tensors(self):
        self.assertTrue(
            allclose_inv(
                self.homoscedastic_K_fast_n, self.homoscedastic_K_fast_j
            )
        )

    def test_heteroscedastic_kernel_tensors(self):
        self.assertTrue(
            allclose_inv(
                self.heteroscedastic_K_fast_n, self.heteroscedastic_K_fast_j
            )
        )

    def test_fast_predict(self):
        self.assertTrue(
            allclose_inv(
                muygps_fast_posterior_mean_n(
                    self.Kcross_fast_n,
                    self.fast_regress_coeffs_n[self.closest_neighbor_n, :],
                ),
                muygps_fast_posterior_mean_j(
                    self.Kcross_fast_j,
                    self.fast_regress_coeffs_j[self.closest_neighbor_j, :],
                ),
            )
        )

    def test_fast_predict_coeffs(self):
        self.assertTrue(
            allclose_inv(
                self.fast_regress_coeffs_n,
                self.fast_regress_coeffs_j,
            )
        )


class FastMultivariatePredictTest(MuyGPSTestCase):
    @classmethod
    def setUpClass(cls):
        super(FastMultivariatePredictTest, cls).setUpClass()
        cls.train_count = 1000
        cls.test_count = 100
        cls.feature_count = 10
        cls.response_count = 2
        cls.nn_count = 40
        cls.batch_count = 500
        cls.length_scale = 1.0
        cls.nu = 0.55
        cls.nu_bounds = (1e-1, 1e1)
        cls.eps = 1e-3
        cls.eps_heteroscedastic_n = _make_heteroscedastic_test_nugget(
            cls.batch_count, cls.nn_count, cls.eps
        )
        cls.eps_heteroscedastic_train_n = _make_heteroscedastic_test_nugget(
            cls.train_count, cls.nn_count, cls.eps
        )
        cls.eps_heteroscedastic_j = jnp.array(cls.eps_heteroscedastic_n)
        cls.eps_heteroscedastic_train_j = jnp.array(
            cls.eps_heteroscedastic_train_n
        )
        cls.k_kwargs_1 = {
            "kernel": Matern(
                nu=ScalarHyperparameter(cls.nu, cls.nu_bounds),
                metric=IsotropicDistortion(
                    "l2", length_scale=ScalarHyperparameter(cls.length_scale)
                ),
            ),
            "eps": HeteroscedasticNoise(cls.eps_heteroscedastic_train_n),
        }
        cls.k_kwargs_2 = {
            "kernel": Matern(
                nu=ScalarHyperparameter(cls.nu, cls.nu_bounds),
                metric=IsotropicDistortion(
                    "l2", length_scale=ScalarHyperparameter(cls.length_scale)
                ),
            ),
            "eps": HeteroscedasticNoise(cls.eps_heteroscedastic_train_n),
        }
        cls.k_kwargs = [cls.k_kwargs_1, cls.k_kwargs_2]
        cls.train_features_n = _make_gaussian_matrix(
            cls.train_count, cls.feature_count
        )
        cls.train_features_j = jnp.array(cls.train_features_n)
        cls.train_responses_n = _make_gaussian_matrix(
            cls.train_count, cls.response_count
        )
        cls.train_responses_j = jnp.array(cls.train_responses_n)
        cls.test_features_n = _make_gaussian_matrix(
            cls.test_count, cls.feature_count
        )
        cls.test_features_j = jnp.array(cls.test_features_n)
        cls.test_responses_n = _make_gaussian_matrix(
            cls.test_count, cls.response_count
        )
        cls.test_responses_j = jnp.array(cls.test_responses_n)
        cls.nbrs_lookup = NN_Wrapper(
            cls.train_features_n, cls.nn_count, **_exact_nn_kwarg_options[0]
        )
        cls.muygps = MMuyGPS(*cls.k_kwargs)
        cls.batch_indices_n, cls.batch_nn_indices_n = sample_batch(
            cls.nbrs_lookup, cls.batch_count, cls.train_count
        )
        cls.batch_indices_j = jnp.iarray(cls.batch_indices_n)
        cls.batch_nn_indices_j = jnp.iarray(cls.batch_nn_indices_n)
        cls.nn_indices_all_n, _ = cls.nbrs_lookup.get_batch_nns(
            np.arange(0, cls.train_count)
        )
        (
            cls.K_fast_n,
            cls.train_nn_targets_fast_n,
        ) = make_fast_predict_tensors_n(
            cls.nn_indices_all_n,
            cls.train_features_n,
            cls.train_responses_n,
        )

        cls.homoscedastic_K_fast_n = homoscedastic_perturb_n(
            l2_n(cls.K_fast_n), cls.eps
        )
        cls.fast_regress_coeffs_n = muygps_fast_posterior_mean_precompute_n(
            cls.homoscedastic_K_fast_n, cls.train_nn_targets_fast_n
        )

        cls.heteroscedastic_K_fast_n = heteroscedastic_perturb_n(
            l2_n(cls.K_fast_n), cls.eps_heteroscedastic_train_n
        )
        cls.fast_regress_coeffs_heteroscedastic_n = (
            muygps_fast_posterior_mean_precompute_n(
                cls.heteroscedastic_K_fast_n, cls.train_nn_targets_fast_n
            )
        )

        cls.test_neighbors_n, _ = cls.nbrs_lookup.get_nns(cls.test_features_n)
        cls.closest_neighbor_n = cls.test_neighbors_n[:, 0]
        cls.closest_set_n = cls.nn_indices_all_n[cls.closest_neighbor_n]

        cls.new_nn_indices_n = fast_nn_update_n(cls.nn_indices_all_n)
        cls.closest_set_new_n = cls.new_nn_indices_n[
            cls.closest_neighbor_n
        ].astype(int)
        cls.crosswise_diffs_fast_n = crosswise_tensor_n(
            cls.test_features_n,
            cls.train_features_n,
            np.arange(0, cls.test_count),
            cls.closest_set_new_n,
        )
        Kcross_fast_n = np.zeros(
            (cls.test_count, cls.nn_count, cls.response_count)
        )
        for i, model in enumerate(cls.muygps.models):
            Kcross_fast_n[:, :, i] = model.kernel(cls.crosswise_diffs_fast_n)
        cls.Kcross_fast_n = Kcross_fast_n

        cls.nn_indices_all_j, _ = cls.nbrs_lookup.get_batch_nns(
            np.arange(0, cls.train_count)
        )
        cls.nn_indices_all_j = jnp.iarray(cls.nn_indices_all_j)

        (
            cls.K_fast_j,
            cls.train_nn_targets_fast_j,
        ) = make_fast_predict_tensors_j(
            cls.nn_indices_all_j,
            cls.train_features_j,
            cls.train_responses_j,
        )

        cls.homoscedastic_K_fast_j = homoscedastic_perturb_j(
            l2_j(cls.K_fast_j), cls.eps
        )
        cls.fast_regress_coeffs_j = muygps_fast_posterior_mean_precompute_j(
            cls.homoscedastic_K_fast_j, cls.train_nn_targets_fast_j
        )

        cls.heteroscedastic_K_fast_j = heteroscedastic_perturb_j(
            l2_n(cls.K_fast_j), cls.eps_heteroscedastic_train_j
        )

        cls.fast_regress_coeffs_heteroscedastic_j = (
            muygps_fast_posterior_mean_precompute_j(
                cls.heteroscedastic_K_fast_j, cls.train_nn_targets_fast_j
            )
        )

        cls.test_neighbors_j, _ = cls.nbrs_lookup.get_nns(cls.test_features_j)
        cls.closest_neighbor_j = cls.test_neighbors_j[:, 0]
        cls.closest_set_j = cls.nn_indices_all_j[cls.closest_neighbor_j].astype(
            int
        )

        cls.new_nn_indices_j = fast_nn_update_j(cls.nn_indices_all_j)
        cls.closest_set_new_j = cls.new_nn_indices_j[cls.closest_neighbor_j]
        cls.crosswise_diffs_fast_j = crosswise_tensor_j(
            cls.test_features_j,
            cls.train_features_j,
            np.arange(0, cls.test_count),
            cls.closest_set_new_j,
        )

        cls.Kcross_fast_j = jnp.array(Kcross_fast_n)

    def test_make_fast_homoscedastic_multivariate_predict_tensors(self):
        self.assertTrue(
            allclose_inv(
                self.homoscedastic_K_fast_n, self.homoscedastic_K_fast_j
            )
        )
        self.assertTrue(
            allclose_inv(
                self.train_nn_targets_fast_n, self.train_nn_targets_fast_j
            )
        )

    def test_make_fast_heteroscedastic_multivariate_predict_tensors(self):
        self.assertTrue(
            allclose_inv(
                self.heteroscedastic_K_fast_n, self.heteroscedastic_K_fast_j
            )
        )
        self.assertTrue(
            allclose_inv(
                self.train_nn_targets_fast_n, self.train_nn_targets_fast_j
            )
        )

    def test_fast_multivariate_predict(self):
        self.assertTrue(
            allclose_inv(
                mmuygps_fast_posterior_mean_n(
                    self.Kcross_fast_n,
                    self.fast_regress_coeffs_n[self.closest_neighbor_n, :],
                ),
                mmuygps_fast_posterior_mean_j(
                    self.Kcross_fast_j,
                    self.fast_regress_coeffs_j[self.closest_neighbor_j, :],
                ),
            )
        )

    def test_fast_multivariate_predict_coeffs(self):
        self.assertTrue(
            allclose_inv(
                self.fast_regress_coeffs_n,
                self.fast_regress_coeffs_j,
            )
        )

    def test_fast_multivariate_heteroscedastic_predict_coeffs(self):
        self.assertTrue(
            allclose_inv(
                self.fast_regress_coeffs_heteroscedastic_n,
                self.fast_regress_coeffs_heteroscedastic_j,
            )
        )


class OptimTestCase(MuyGPSTestCase):
    @classmethod
    def setUpClass(cls):
        super(OptimTestCase, cls).setUpClass()
        cls.predictions_n = muygps_posterior_mean_n(
            cls.homoscedastic_K_n, cls.Kcross_n, cls.batch_nn_targets_n
        )
        cls.variances_n = muygps_diagonal_variance_n(
            cls.homoscedastic_K_n, cls.Kcross_n
        )
        cls.predictions_heteroscedastic_n = muygps_posterior_mean_n(
            cls.heteroscedastic_K_n, cls.Kcross_n, cls.batch_nn_targets_n
        )
        cls.variances_heteroscedastic_n = muygps_diagonal_variance_n(
            cls.heteroscedastic_K_n, cls.Kcross_n
        )
        cls.predictions_j = jnp.array(cls.predictions_n)
        cls.variances_j = jnp.array(cls.variances_n)
        cls.predictions_heteroscedastic_j = jnp.array(
            cls.predictions_heteroscedastic_n
        )
        cls.variances_heteroscedastic_j = jnp.array(
            cls.variances_heteroscedastic_n
        )
        cls.x0_names, cls.x0_n, cls.bounds = cls.muygps.get_optim_params()
        cls.x0_j = jnp.array(cls.x0_n)
        cls.x0_map_n = {n: cls.x0_n[i] for i, n in enumerate(cls.x0_names)}
        cls.x0_map_j = {n: cls.x0_j[i] for i, n in enumerate(cls.x0_names)}

    def _get_kernel_fn_n(self):
        return self.muygps.kernel._get_opt_fn(
            matern_gen_isotropic_fn_n,
            IsotropicDistortion(
                "l2", length_scale=ScalarHyperparameter(self.length_scale)
            ),
            self.muygps.kernel.nu,
        )

    def _get_kernel_fn_j(self):
        return self.muygps.kernel._get_opt_fn(
            matern_gen_isotropic_fn_j,
            IsotropicDistortion(
                "l2", length_scale=ScalarHyperparameter(self.length_scale)
            ),
            self.muygps.kernel.nu,
        )

    def _get_mean_fn_n(self):
        return self.muygps._mean_fn._get_opt_fn(
            noise_perturb(homoscedastic_perturb_n)(muygps_posterior_mean_n),
            self.muygps.eps,
        )

    def _get_var_fn_n(self):
        return self.muygps._var_fn._get_opt_fn(
            sigma_sq_scale(
                noise_perturb(homoscedastic_perturb_n)(
                    muygps_diagonal_variance_n
                )
            ),
            self.muygps.eps,
            self.muygps.sigma_sq,
        )

    def _get_sigma_sq_fn_n(self):
        return make_analytic_sigma_sq_optim(
            self.muygps, analytic_sigma_sq_optim_n, homoscedastic_perturb_n
        )

    def _get_mean_fn_heteroscedastic_n(self):
        return self.muygps_heteroscedastic._mean_fn._get_opt_fn(
            noise_perturb(heteroscedastic_perturb_n)(muygps_posterior_mean_n),
            self.muygps_heteroscedastic.eps,
        )

    def _get_var_fn_heteroscedastic_n(self):
        return self.muygps_heteroscedastic._var_fn._get_opt_fn(
            sigma_sq_scale(
                noise_perturb(heteroscedastic_perturb_n)(
                    muygps_diagonal_variance_n
                )
            ),
            self.muygps_heteroscedastic.eps,
            self.muygps_heteroscedastic.sigma_sq,
        )

    def _get_sigma_sq_fn_heteroscedastic_n(self):
        return make_analytic_sigma_sq_optim(
            self.muygps_heteroscedastic,
            analytic_sigma_sq_optim_n,
            heteroscedastic_perturb_n,
        )

    def _get_mean_fn_j(self):
        return self.muygps._mean_fn._get_opt_fn(
            noise_perturb(homoscedastic_perturb_j)(muygps_posterior_mean_j),
            self.muygps.eps,
        )

    def _get_var_fn_j(self):
        return self.muygps._var_fn._get_opt_fn(
            sigma_sq_scale(
                noise_perturb(homoscedastic_perturb_j)(
                    muygps_diagonal_variance_j
                )
            ),
            self.muygps.eps,
            self.muygps.sigma_sq,
        )

    def _get_sigma_sq_fn_j(self):
        return make_analytic_sigma_sq_optim(
            self.muygps, analytic_sigma_sq_optim_j, homoscedastic_perturb_j
        )

    def _get_mean_fn_heteroscedastic_j(self):
        return self.muygps_heteroscedastic._mean_fn._get_opt_fn(
            noise_perturb(heteroscedastic_perturb_j)(muygps_posterior_mean_j),
            self.muygps_heteroscedastic.eps,
        )

    def _get_var_fn_heteroscedastic_j(self):
        return self.muygps_heteroscedastic._var_fn._get_opt_fn(
            sigma_sq_scale(
                noise_perturb(heteroscedastic_perturb_j)(
                    muygps_diagonal_variance_j
                )
            ),
            self.muygps_heteroscedastic.eps,
            self.muygps_heteroscedastic.sigma_sq,
        )

    def _get_sigma_sq_fn_heteroscedastic_j(self):
        return make_analytic_sigma_sq_optim(
            self.muygps_heteroscedastic,
            analytic_sigma_sq_optim_j,
            heteroscedastic_perturb_j,
        )

    def _get_obj_fn_n(self):
        return make_loo_crossval_fn(
            "mse",
            mse_fn_n,
            self._get_kernel_fn_n(),
            self._get_mean_fn_n(),
            self._get_var_fn_n(),
            self._get_sigma_sq_fn_n(),
            self.pairwise_diffs_n,
            self.crosswise_diffs_n,
            self.batch_nn_targets_n,
            self.batch_targets_n,
        )

    def _get_obj_fn_j(self):
        return make_loo_crossval_fn(
            "mse",
            mse_fn_j,
            self._get_kernel_fn_j(),
            self._get_mean_fn_j(),
            self._get_var_fn_j(),
            self._get_sigma_sq_fn_j(),
            self.pairwise_diffs_j,
            self.crosswise_diffs_j,
            self.batch_nn_targets_j,
            self.batch_targets_j,
        )

    def _get_obj_fn_h(self):
        return make_loo_crossval_fn(
            "mse",
            mse_fn_j,
            self._get_kernel_fn_j(),
            self._get_mean_fn_n(),
            self._get_var_fn_n(),
            self._get_sigma_sq_fn_n(),
            self.pairwise_diffs_j,
            self.crosswise_diffs_j,
            self.batch_nn_targets_j,
            self.batch_targets_j,
        )

    def _get_obj_fn_heteroscedastic_j(self):
        return make_loo_crossval_fn(
            "mse",
            mse_fn_j,
            self._get_kernel_fn_j(),
            self._get_mean_fn_heteroscedastic_j(),
            self._get_var_fn_heteroscedastic_j(),
            self._get_sigma_sq_fn_heteroscedastic_j(),
            self.pairwise_diffs_j,
            self.crosswise_diffs_j,
            self.batch_nn_targets_j,
            self.batch_targets_j,
        )

    def _get_obj_fn_heteroscedastic_n(self):
        return make_loo_crossval_fn(
            "mse",
            mse_fn_n,
            self._get_kernel_fn_n(),
            self._get_mean_fn_heteroscedastic_n(),
            self._get_var_fn_heteroscedastic_n(),
            self._get_sigma_sq_fn_heteroscedastic_n(),
            self.pairwise_diffs_n,
            self.crosswise_diffs_n,
            self.batch_nn_targets_n,
            self.batch_targets_n,
        )

    def _get_obj_fn_heteroscedastic_h(self):
        return make_loo_crossval_fn(
            "mse",
            mse_fn_j,
            self._get_kernel_fn_j(),
            self._get_mean_fn_heteroscedastic_j(),
            self._get_var_fn_heteroscedastic_j(),
            self._get_sigma_sq_fn_heteroscedastic_j(),
            self.pairwise_diffs_n,
            self.crosswise_diffs_n,
            self.batch_nn_targets_n,
            self.batch_targets_n,
        )


class ObjectiveTest(OptimTestCase):
    @classmethod
    def setUpClass(cls):
        super(ObjectiveTest, cls).setUpClass()

        cls.sigma_sq_n = cls.muygps.sigma_sq()
        cls.sigma_sq_j = jnp.array(cls.muygps.sigma_sq())

    def test_mse(self):
        self.assertTrue(
            np.isclose(
                mse_fn_n(self.predictions_n, self.batch_targets_n),
                mse_fn_j(self.predictions_j, self.batch_targets_j),
            )
        )

    def test_lool(self):
        self.assertTrue(
            np.isclose(
                lool_fn_n(
                    self.predictions_n,
                    self.batch_targets_n,
                    self.variances_n,
                    self.sigma_sq_n,
                ),
                lool_fn_j(
                    self.predictions_j,
                    self.batch_targets_j,
                    self.variances_j,
                    self.sigma_sq_j,
                ),
            )
        )

    def test_cross_entropy(self):
        cat_predictions_n, cat_batch_targets_n = _make_gaussian_data(
            1000, 1000, 10, 2, categorical=True
        )
        cat_predictions_n = cat_predictions_n["output"]
        cat_batch_targets_n = cat_batch_targets_n["output"]
        cat_predictions_j = jnp.array(cat_predictions_n)
        cat_batch_targets_j = jnp.array(cat_batch_targets_n)
        self.assertTrue(
            np.all(
                (
                    np.all(cat_predictions_j == cat_predictions_n),
                    np.all(cat_batch_targets_j == cat_batch_targets_n),
                )
            )
        )
        self.assertTrue(
            allclose_gen(
                cross_entropy_fn_n(
                    cat_predictions_n, cat_batch_targets_n, ll_eps=1e-6
                ),
                cross_entropy_fn_j(
                    cat_predictions_j, cat_batch_targets_j, ll_eps=1e-6
                ),
            )
        )

    def test_kernel_fn(self):
        kernel_fn_n = self._get_kernel_fn_n()
        kernel_fn_j = self._get_kernel_fn_j()
        self.assertTrue(
            allclose_gen(
                kernel_fn_n(self.pairwise_diffs_n, **self.x0_map_n),
                kernel_fn_j(self.pairwise_diffs_j, **self.x0_map_j),
            )
        )

    def test_mean_fn(self):
        mean_fn_n = self._get_mean_fn_n()
        mean_fn_j = self._get_mean_fn_j()
        self.assertTrue(
            allclose_inv(
                mean_fn_n(
                    self.K_n,
                    self.Kcross_n,
                    self.batch_nn_targets_n,
                    **self.x0_map_n,
                ),
                mean_fn_j(
                    self.K_j,
                    self.Kcross_j,
                    self.batch_nn_targets_j,
                    **self.x0_map_j,
                ),
            )
        )

    def test_mean_fn_heteroscedastic(self):
        mean_fn_heteroscedastic_n = self._get_mean_fn_heteroscedastic_n()
        mean_fn_heteroscedastic_j = self._get_mean_fn_heteroscedastic_j()
        self.assertTrue(
            allclose_inv(
                mean_fn_heteroscedastic_n(
                    self.K_n,
                    self.Kcross_n,
                    self.batch_nn_targets_n,
                    **self.x0_map_n,
                ),
                mean_fn_heteroscedastic_j(
                    self.K_j,
                    self.Kcross_j,
                    self.batch_nn_targets_j,
                    **self.x0_map_j,
                ),
            )
        )

    def test_var_fn(self):
        var_fn_n = self._get_var_fn_n()
        var_fn_j = self._get_var_fn_j()
        self.assertTrue(
            allclose_inv(
                var_fn_n(
                    self.K_n,
                    self.Kcross_n,
                    **self.x0_map_n,
                ),
                var_fn_j(
                    self.K_j,
                    self.Kcross_j,
                    **self.x0_map_j,
                ),
            )
        )

    def test_var_fn_heteroscedastic(self):
        var_fn_heteroscedastic_n = self._get_var_fn_heteroscedastic_n()
        var_fn_heteroscedastic_j = self._get_var_fn_heteroscedastic_j()
        self.assertTrue(
            allclose_inv(
                var_fn_heteroscedastic_n(
                    self.K_n,
                    self.Kcross_n,
                    **self.x0_map_n,
                ),
                var_fn_heteroscedastic_j(
                    self.K_j,
                    self.Kcross_j,
                    **self.x0_map_j,
                ),
            )
        )

    def test_sigma_sq_fn(self):
        ss_fn_n = self._get_sigma_sq_fn_n()
        ss_fn_j = self._get_sigma_sq_fn_j()
        self.assertTrue(
            allclose_inv(
                ss_fn_n(
                    self.K_n,
                    self.batch_nn_targets_n,
                    **self.x0_map_n,
                ),
                ss_fn_j(
                    self.K_j,
                    self.batch_nn_targets_j,
                    **self.x0_map_j,
                ),
            )
        )

    def test_sigma_sq_heteroscedastic_fn(self):
        ss_fn_heteroscedastic_n = self._get_sigma_sq_fn_heteroscedastic_n()
        ss_fn_heteroscedastic_j = self._get_sigma_sq_fn_heteroscedastic_j()
        self.assertTrue(
            allclose_inv(
                ss_fn_heteroscedastic_n(
                    self.K_n,
                    self.batch_nn_targets_n,
                    **self.x0_map_n,
                ),
                ss_fn_heteroscedastic_j(
                    self.K_j,
                    self.batch_nn_targets_j,
                    **self.x0_map_j,
                ),
            )
        )

    def test_loo_crossval(self):
        obj_fn_n = self._get_obj_fn_n()
        obj_fn_j = self._get_obj_fn_j()
        obj_fn_h = self._get_obj_fn_h()
        obj_fn_heteroscedastic_n = self._get_obj_fn_heteroscedastic_n()
        obj_fn_heteroscedastic_j = self._get_obj_fn_heteroscedastic_j()
        obj_fn_heteroscedastic_h = self._get_obj_fn_heteroscedastic_h()
        self.assertTrue(
            allclose_inv(obj_fn_n(**self.x0_map_n), obj_fn_j(**self.x0_map_j))
        )
        self.assertTrue(
            allclose_inv(obj_fn_n(**self.x0_map_n), obj_fn_h(**self.x0_map_j))
        )
        self.assertTrue(
            allclose_inv(
                obj_fn_heteroscedastic_n(**self.x0_map_n),
                obj_fn_heteroscedastic_h(**self.x0_map_j),
            )
        )
        self.assertTrue(
            allclose_inv(
                obj_fn_heteroscedastic_n(**self.x0_map_n),
                obj_fn_heteroscedastic_j(**self.x0_map_j),
            )
        )


class OptimTest(OptimTestCase):
    @classmethod
    def setUpClass(cls):
        super(OptimTest, cls).setUpClass()
        cls.sopt_kwargs = {"verbose": False}

    def test_scipy_optimize(self):
        obj_fn_n = self._get_obj_fn_n()
        obj_fn_j = self._get_obj_fn_j()
        obj_fn_h = self._get_obj_fn_h()
        obj_fn_het_j = self._get_obj_fn_heteroscedastic_j()
        obj_fn_het_n = self._get_obj_fn_heteroscedastic_n()
        obj_fn_het_h = self._get_obj_fn_heteroscedastic_h()

        mopt_n = scipy_optimize_n(self.muygps, obj_fn_n, **self.sopt_kwargs)
        mopt_j = scipy_optimize_j(self.muygps, obj_fn_j, **self.sopt_kwargs)
        mopt_h = scipy_optimize_j(self.muygps, obj_fn_h, **self.sopt_kwargs)
        mopt_het_j = scipy_optimize_j(
            self.muygps_heteroscedastic, obj_fn_het_j, **self.sopt_kwargs
        )
        mopt_het_n = scipy_optimize_n(
            self.muygps_heteroscedastic, obj_fn_het_n, **self.sopt_kwargs
        )
        mopt_het_h = scipy_optimize_j(
            self.muygps_heteroscedastic, obj_fn_het_h, **self.sopt_kwargs
        )
        self.assertTrue(allclose_gen(mopt_n.kernel.nu(), mopt_j.kernel.nu()))
        self.assertTrue(allclose_gen(mopt_n.kernel.nu(), mopt_h.kernel.nu()))
        self.assertTrue(
            allclose_inv(mopt_het_n.kernel.nu(), mopt_het_j.kernel.nu())
        )
        self.assertTrue(
            allclose_inv(mopt_het_n.kernel.nu(), mopt_het_h.kernel.nu())
        )


class BayesOptimTest(OptimTestCase):
    @classmethod
    def setUpClass(cls):
        super(BayesOptimTest, cls).setUpClass()
        cls.bopt_kwargs = {
            "verbose": False,
            "random_state": 1,
            "init_points": 5,
            "n_iter": 5,
            "allow_duplicate_points": True,
        }

    def test_optimize(self):
        if config.state.ftype == "32":
            import warnings

            warnings.warn(f"Bayesopt does not support JAX in 32bit mode.")
            return
        obj_fn_n = self._get_obj_fn_n()
        obj_fn_j = self._get_obj_fn_j()
        obj_fn_h = self._get_obj_fn_h()
        obj_fn_het_j = self._get_obj_fn_heteroscedastic_j()
        obj_fn_het_n = self._get_obj_fn_heteroscedastic_n()
        obj_fn_het_h = self._get_obj_fn_heteroscedastic_h()

        mopt_n = bayes_optimize_n(self.muygps, obj_fn_n, **self.bopt_kwargs)
        mopt_j = bayes_optimize_j(self.muygps, obj_fn_j, **self.bopt_kwargs)
        mopt_h = bayes_optimize_j(self.muygps, obj_fn_h, **self.bopt_kwargs)
        mopt_het_j = bayes_optimize_j(
            self.muygps_heteroscedastic, obj_fn_het_j, **self.bopt_kwargs
        )
        mopt_het_n = bayes_optimize_n(
            self.muygps_heteroscedastic, obj_fn_het_n, **self.bopt_kwargs
        )
        mopt_het_h = bayes_optimize_j(
            self.muygps_heteroscedastic, obj_fn_het_h, **self.bopt_kwargs
        )
        self.assertTrue(allclose_inv(mopt_n.kernel.nu(), mopt_j.kernel.nu()))
        self.assertTrue(allclose_inv(mopt_n.kernel.nu(), mopt_h.kernel.nu()))
        self.assertTrue(
            allclose_inv(mopt_het_n.kernel.nu(), mopt_het_j.kernel.nu())
        )
        self.assertTrue(
            allclose_inv(mopt_het_n.kernel.nu(), mopt_het_h.kernel.nu())
        )


if __name__ == "__main__":
    absltest.main()<|MERGE_RESOLUTION|>--- conflicted
+++ resolved
@@ -116,18 +116,9 @@
     _analytic_sigma_sq_optim as analytic_sigma_sq_optim_j,
 )
 from MuyGPyS.gp import MuyGPS, MultivariateMuyGPS as MMuyGPS
-<<<<<<< HEAD
-from MuyGPyS.gp.distortion import (
-    apply_distortion,
-    apply_anisotropic_distortion,
-    IsotropicDistortion,
-)
-from MuyGPyS.gp.kernels import Hyperparameter, Matern
-=======
 from MuyGPyS.gp.distortion import apply_distortion, IsotropicDistortion
 from MuyGPyS.gp.hyperparameter import ScalarHyperparameter
 from MuyGPyS.gp.kernels import Matern
->>>>>>> 6272b7a1
 from MuyGPyS.gp.noise import HeteroscedasticNoise, HomoscedasticNoise
 from MuyGPyS.gp.sigma_sq import sigma_sq_scale
 from MuyGPyS.gp.noise import noise_perturb
