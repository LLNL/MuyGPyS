--- conflicted
+++ resolved
@@ -683,10 +683,6 @@
                 ),
             )
         )
-<<<<<<< HEAD
-=======
-
->>>>>>> 84752b54
         self.assertTrue(
             allclose_gen(
                 matern_gen_anisotropic_fn_n(
