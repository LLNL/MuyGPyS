--- conflicted
+++ resolved
@@ -647,7 +647,9 @@
 
     def test_heteroscedastic_noise(self):
         self.assertTrue(
-            np.allclose(self.heteroscedastic_Kcov_n, self.heteroscedastic_Kcov_t)
+            np.allclose(
+                self.heteroscedastic_Kcov_n, self.heteroscedastic_Kcov_t
+            )
         )
 
     def test_posterior_mean(self):
@@ -751,23 +753,16 @@
             l2_n(cls.Kcov_fast_n)
         )
         cls.heteroscedastic_Kcov_fast_n = (
-            cls.muygps_heteroscedastic_train_n.noise.perturb(l2_n(cls.Kcov_fast_n))
-        )
-<<<<<<< HEAD
-        cls.fast_regress_coeffs_n = muygps_fast_posterior_mean_precompute_n(
+            cls.muygps_heteroscedastic_train_n.noise.perturb(
+                l2_n(cls.Kcov_fast_n)
+            )
+        )
+        cls.fast_regress_coeffs_n = cls.muygps_05_n.fast_coefficients(
             cls.homoscedastic_Kcov_fast_n, cls.train_nn_targets_fast_n
-        )
-        cls.fast_regress_coeffs_heteroscedastic_n = (
-            muygps_fast_posterior_mean_precompute_n(
-                cls.heteroscedastic_Kcov_fast_n, cls.train_nn_targets_fast_n
-=======
-        cls.fast_regress_coeffs_n = cls.muygps_05_n.fast_coefficients(
-            cls.homoscedastic_K_fast_n, cls.train_nn_targets_fast_n
         )
         cls.fast_regress_coeffs_heteroscedastic_n = (
             cls.muygps_heteroscedastic_train_n.fast_coefficients(
-                cls.heteroscedastic_K_fast_n, cls.train_nn_targets_fast_n
->>>>>>> a184ad41
+                cls.heteroscedastic_Kcov_fast_n, cls.train_nn_targets_fast_n
             )
         )
 
@@ -805,23 +800,16 @@
             l2_t(cls.Kcov_fast_t)
         )
         cls.heteroscedastic_Kcov_fast_t = (
-            cls.muygps_heteroscedastic_train_t.noise.perturb(l2_t(cls.Kcov_fast_t))
-        )
-<<<<<<< HEAD
-        cls.fast_regress_coeffs_t = muygps_fast_posterior_mean_precompute_t(
+            cls.muygps_heteroscedastic_train_t.noise.perturb(
+                l2_t(cls.Kcov_fast_t)
+            )
+        )
+        cls.fast_regress_coeffs_t = cls.muygps_05_t.fast_coefficients(
             cls.homoscedastic_Kcov_fast_t, cls.train_nn_targets_fast_t
-        )
-        cls.fast_regress_coeffs_heteroscedastic_t = (
-            muygps_fast_posterior_mean_precompute_t(
-                cls.heteroscedastic_Kcov_fast_t, cls.train_nn_targets_fast_t
-=======
-        cls.fast_regress_coeffs_t = cls.muygps_05_t.fast_coefficients(
-            cls.homoscedastic_K_fast_t, cls.train_nn_targets_fast_t
         )
         cls.fast_regress_coeffs_heteroscedastic_t = (
             cls.muygps_heteroscedastic_train_t.fast_coefficients(
-                cls.heteroscedastic_K_fast_t, cls.train_nn_targets_fast_t
->>>>>>> a184ad41
+                cls.heteroscedastic_Kcov_fast_t, cls.train_nn_targets_fast_t
             )
         )
 
@@ -866,7 +854,8 @@
     def test_heteroscedastic_kernel_tensors(self):
         self.assertTrue(
             np.allclose(
-                self.heteroscedastic_Kcov_fast_n, self.heteroscedastic_Kcov_fast_t
+                self.heteroscedastic_Kcov_fast_n,
+                self.heteroscedastic_Kcov_fast_t,
             )
         )
 
@@ -1004,27 +993,17 @@
             cls.train_responses_n,
         )
 
-<<<<<<< HEAD
-        cls.homoscedastic_Kcov_fast_n = homoscedastic_perturb_n(
-            l2_n(cls.Kcov_fast_n), cls.noise
-        )
-        cls.heteroscedastic_Kcov_fast_n = heteroscedastic_perturb_n(
-            l2_n(cls.Kcov_fast_n), cls.noise_heteroscedastic_train_n
-        )
-
-        cls.fast_regress_coeffs_n = muygps_fast_posterior_mean_precompute_n(
+        cls.homoscedastic_Kcov_fast_n = cls.muygps_05_n.noise.perturb(
+            l2_n(cls.Kcov_fast_n)
+        )
+        cls.heteroscedastic_Kcov_fast_n = (
+            cls.muygps_heteroscedastic_train_n.noise.perturb(
+                l2_n(cls.Kcov_fast_n)
+            )
+        )
+
+        cls.fast_regress_coeffs_n = cls.muygps_05_n.fast_coefficients(
             cls.homoscedastic_Kcov_fast_n, cls.train_nn_targets_fast_n
-=======
-        cls.homoscedastic_K_fast_n = cls.muygps_05_n.noise.perturb(
-            l2_n(cls.K_fast_n)
-        )
-        cls.heteroscedastic_K_fast_n = (
-            cls.muygps_heteroscedastic_train_n.noise.perturb(l2_n(cls.K_fast_n))
-        )
-
-        cls.fast_regress_coeffs_n = cls.muygps_05_n.fast_coefficients(
-            cls.homoscedastic_K_fast_n, cls.train_nn_targets_fast_n
->>>>>>> a184ad41
         )
 
         cls.test_neighbors_n, _ = cls.nbrs_lookup.get_nns(cls.test_features_n)
@@ -1062,39 +1041,23 @@
             cls.train_responses_t,
         )
 
-<<<<<<< HEAD
-        cls.homoscedastic_Kcov_fast_t = homoscedastic_perturb_t(
-            l2_t(cls.Kcov_fast_t), cls.noise
-        )
-
-        cls.heteroscedastic_Kcov_fast_t = heteroscedastic_perturb_t(
-            l2_t(cls.Kcov_fast_t), cls.noise_heteroscedastic_train_t
-        )
-
-        cls.fast_regress_coeffs_t = muygps_fast_posterior_mean_precompute_t(
+        cls.homoscedastic_Kcov_fast_t = cls.muygps_05_t.noise.perturb(
+            l2_t(cls.Kcov_fast_t),
+        )
+
+        cls.heteroscedastic_Kcov_fast_t = (
+            cls.muygps_heteroscedastic_train_t.noise.perturb(
+                l2_t(cls.Kcov_fast_t)
+            )
+        )
+
+        cls.fast_regress_coeffs_t = cls.muygps_05_t.fast_coefficients(
             cls.homoscedastic_Kcov_fast_t, cls.train_nn_targets_fast_t
-        )
-
-        cls.fast_regress_coeffs_heteroscedastic_t = (
-            muygps_fast_posterior_mean_precompute_t(
-                cls.heteroscedastic_Kcov_fast_t, cls.train_nn_targets_fast_t
-=======
-        cls.homoscedastic_K_fast_t = cls.muygps_05_t.noise.perturb(
-            l2_t(cls.K_fast_t),
-        )
-
-        cls.heteroscedastic_K_fast_t = (
-            cls.muygps_heteroscedastic_train_t.noise.perturb(l2_t(cls.K_fast_t))
-        )
-
-        cls.fast_regress_coeffs_t = cls.muygps_05_t.fast_coefficients(
-            cls.homoscedastic_K_fast_t, cls.train_nn_targets_fast_t
         )
 
         cls.fast_regress_coeffs_heteroscedastic_t = (
             cls.muygps_heteroscedastic_train_t.fast_coefficients(
-                cls.heteroscedastic_K_fast_t, cls.train_nn_targets_fast_t
->>>>>>> a184ad41
+                cls.heteroscedastic_Kcov_fast_t, cls.train_nn_targets_fast_t
             )
         )
 
@@ -1148,35 +1111,21 @@
     @classmethod
     def setUpClass(cls):
         super(OptimTestCase, cls).setUpClass()
-<<<<<<< HEAD
-        cls.predictions_t = muygps_posterior_mean_t(
+        cls.predictions_t = cls.muygps_05_t.posterior_mean(
             cls.homoscedastic_Kcov_t, cls.Kcross_t, cls.batch_nn_targets_t
         )
-        cls.variances_t = muygps_diagonal_variance_t(
+        cls.variances_t = cls.muygps_05_t.posterior_variance(
             cls.homoscedastic_Kcov_t, cls.Kcross_t
-        )
-        cls.predictions_heteroscedastic_t = muygps_posterior_mean_t(
-            cls.heteroscedastic_Kcov_t, cls.Kcross_t, cls.batch_nn_targets_t
-        )
-        cls.variances_heteroscedastic_t = muygps_diagonal_variance_t(
-            cls.heteroscedastic_Kcov_t, cls.Kcross_t
-=======
-        cls.predictions_t = cls.muygps_05_t.posterior_mean(
-            cls.homoscedastic_K_t, cls.Kcross_t, cls.batch_nn_targets_t
-        )
-        cls.variances_t = cls.muygps_05_t.posterior_variance(
-            cls.homoscedastic_K_t, cls.Kcross_t
         )
         cls.predictions_heteroscedastic_t = (
             cls.muygps_heteroscedastic_t.posterior_mean(
-                cls.heteroscedastic_K_t, cls.Kcross_t, cls.batch_nn_targets_t
+                cls.heteroscedastic_Kcov_t, cls.Kcross_t, cls.batch_nn_targets_t
             )
         )
         cls.variances_heteroscedastic_t = (
             cls.muygps_heteroscedastic_t.posterior_variance(
-                cls.heteroscedastic_K_t, cls.Kcross_t
-            )
->>>>>>> a184ad41
+                cls.heteroscedastic_Kcov_t, cls.Kcross_t
+            )
         )
         cls.predictions_n = cls.predictions_t.detach().numpy()
         cls.variances_n = cls.variances_t.detach().numpy()
