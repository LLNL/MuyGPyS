--- conflicted
+++ resolved
@@ -5,22 +5,6 @@
 
 from absl.testing import absltest
 from absl.testing import parameterized
-
-<<<<<<< HEAD
-=======
-from MuyGPyS import config
-
-config.parse_flags_with_absl()  # Affords option setting from CLI
-
-if config.state.mpi_enabled is False:
-    raise ValueError(f"Bad attempt to run mpi-only code with mpi disabled.")
-
-if config.state.backend != "mpi":
-    raise ValueError(
-        f"MPI correctness test must be run in MPI mode, not "
-        f"{config.state.backend}."
-    )
->>>>>>> 6272b7a1
 
 import MuyGPyS._src.math.numpy as np
 from MuyGPyS import config
@@ -108,9 +92,12 @@
 from MuyGPyS.gp.distortion import apply_distortion, IsotropicDistortion
 from MuyGPyS.gp.hyperparameter import ScalarHyperparameter
 from MuyGPyS.gp.kernels import Matern
-from MuyGPyS.gp.noise import HeteroscedasticNoise, HomoscedasticNoise
+from MuyGPyS.gp.noise import (
+    HeteroscedasticNoise,
+    HomoscedasticNoise,
+    noise_perturb,
+)
 from MuyGPyS.gp.sigma_sq import sigma_sq_scale
-from MuyGPyS.gp.noise import noise_perturb
 from MuyGPyS.neighbors import NN_Wrapper
 from MuyGPyS.optimize.batch import sample_batch
 
