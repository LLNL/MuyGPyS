--- conflicted
+++ resolved
@@ -7,16 +7,7 @@
 from absl.testing import parameterized
 
 import MuyGPyS._src.math.numpy as np
-<<<<<<< HEAD
 from MuyGPyS import config
-=======
-from MuyGPyS._test.utils import (
-    _make_gaussian_matrix,
-    _make_gaussian_data,
-    _exact_nn_kwarg_options,
-    _make_uniform_matrix,
-)
->>>>>>> 7490cd19
 from MuyGPyS._src.gp.tensors.numpy import (
     _F2 as F2_n,
     _l2 as l2_n,
@@ -81,8 +72,6 @@
     _lool_fn as lool_fn_m,
     _mse_fn as mse_fn_m,
 )
-from MuyGPyS.optimize.objective import make_loo_crossval_fn
-
 from MuyGPyS._src.optimize.chassis.numpy import (
     _bayes_opt_optimize as bayes_optimize_n,
     _scipy_optimize as scipy_optimize_n,
@@ -93,8 +82,8 @@
 )
 from MuyGPyS._test.utils import (
     _exact_nn_kwarg_options,
+    _make_gaussian_data,
     _make_gaussian_matrix,
-    _make_gaussian_data,
     _make_uniform_matrix,
 )
 from MuyGPyS.gp import MuyGPS
@@ -113,6 +102,7 @@
 from MuyGPyS.gp.sigma_sq import sigma_sq_scale
 from MuyGPyS.neighbors import NN_Wrapper
 from MuyGPyS.optimize.batch import sample_batch
+from MuyGPyS.optimize.objective import make_loo_crossval_fn
 
 if config.state.mpi_enabled is False:
     raise ValueError("Bad attempt to run mpi-only code with mpi diabled.")
