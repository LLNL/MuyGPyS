--- conflicted
+++ resolved
@@ -24,14 +24,9 @@
     do_uq,
 )
 from MuyGPyS.gp import MuyGPS
-<<<<<<< HEAD
-from MuyGPyS.gp.distortion import AnisotropicDistortion, IsotropicDistortion
-from MuyGPyS.gp.kernels import Hyperparameter, Matern, RBF
-=======
 from MuyGPyS.gp.distortion import IsotropicDistortion
 from MuyGPyS.gp.hyperparameter import ScalarHyperparameter
 from MuyGPyS.gp.kernels import Matern, RBF
->>>>>>> 6272b7a1
 from MuyGPyS.gp.noise import HomoscedasticNoise
 from MuyGPyS.neighbors import NN_Wrapper
 from MuyGPyS.optimize.batch import (
@@ -70,7 +65,7 @@
                     "kernel": Matern(
                         nu=Hyperparameter(0.38),
                         metric=AnisotropicDistortion(
-                            "l2", length_scale0=Hyperparameter(1.5)
+                            "l2", length_scale0=ScalarHyperparameter(1.5)
                         ),
                     ),
                     "eps": HomoscedasticNoise(1e-5),
@@ -146,7 +141,7 @@
                     "kernel": Matern(
                         nu=Hyperparameter(0.38),
                         metric=AnisotropicDistortion(
-                            "l2", length_scale0=Hyperparameter(1.5)
+                            "l2", length_scale0=ScalarHyperparameter(1.5)
                         ),
                     ),
                     "eps": HomoscedasticNoise(1e-5),
@@ -154,7 +149,7 @@
                 {
                     "kernel": RBF(
                         metric=AnisotropicDistortion(
-                            "l2", length_scale0=Hyperparameter(1.5)
+                            "l2", length_scale0=ScalarHyperparameter(1.5)
                         )
                     ),
                     "eps": HomoscedasticNoise(1e-5),
