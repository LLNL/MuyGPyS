# Copyright 2021-2023 Lawrence Livermore National Security, LLC and other
# MuyGPyS Project Developers. See the top-level COPYRIGHT file for details.
#
# SPDX-License-Identifier: MIT

from absl.testing import absltest
from absl.testing import parameterized

from sklearn.gaussian_process.kernels import Matern as sk_Matern
from sklearn.gaussian_process.kernels import RBF as sk_RBF

import MuyGPyS._src.math as mm
import MuyGPyS._src.math.numpy as np
from MuyGPyS import config
from MuyGPyS._src.gp.tensors import _l2, _F2
from MuyGPyS._src.mpi_utils import _consistent_unchunk_tensor, _warn0
from MuyGPyS._test.utils import (
    _basic_nn_kwarg_options,
    _check_ndarray,
    _consistent_assert,
    _make_gaussian_matrix,
)
from MuyGPyS.gp.tensors import crosswise_tensor, pairwise_tensor
from MuyGPyS.gp.hyperparameter import ScalarHyperparameter
from MuyGPyS.gp.kernels import RBF, Matern
<<<<<<< HEAD
from MuyGPyS.gp.distortion import IsotropicDistortion
=======
from MuyGPyS.gp.distortion import (
    AnisotropicDistortion,
    IsotropicDistortion,
)
>>>>>>> 7490cd19
from MuyGPyS.gp.sigma_sq import SigmaSq
from MuyGPyS.neighbors import NN_Wrapper


class DifferencesTest(parameterized.TestCase):
    @parameterized.parameters(
        (
            (1000, f, nn, 10, nn_kwargs)
            # for f in [100]
            # for nn in [10]
            # for m in ["l2"]
            # for nn_kwargs in [_basic_nn_kwarg_options][0]
            for f in [10, 2, 1]
            for nn in [5, 100]
            # for m in ["l2", "F2", "ip", "cosine"]
            for nn_kwargs in _basic_nn_kwarg_options
        )
    )
    def test_differences_shapes(
        self,
        train_count,
        feature_count,
        nn_count,
        test_count,
        nn_kwargs,
    ):
        train = _make_gaussian_matrix(train_count, feature_count)
        test = _make_gaussian_matrix(test_count, feature_count)
        nbrs_lookup = NN_Wrapper(train, nn_count, **nn_kwargs)
        nn_indices, nn_dists = nbrs_lookup.get_nns(test)
        self.assertEqual(nn_indices.shape, (test_count, nn_count))
        self.assertEqual(nn_dists.shape, (test_count, nn_count))
        diffs = _consistent_unchunk_tensor(pairwise_tensor(train, nn_indices))
        _check_ndarray(self.assertEqual, diffs, mm.ftype)
        self.assertEqual(
            diffs.shape, (test_count, nn_count, nn_count, feature_count)
        )


class DistancesTest(parameterized.TestCase):
    @parameterized.parameters(
        (
            (1000, f, nn, 10, nn_kwargs)
            # for f in [100]
            # for nn in [10]
            # for nn_kwargs in [_basic_nn_kwarg_options][0]
            for f in [100, 10, 2, 1]
            for nn in [5, 10, 100]
            for nn_kwargs in _basic_nn_kwarg_options
        )
    )
    def test_l2(
        self, train_count, feature_count, nn_count, test_count, nn_kwargs
    ):
        train = _make_gaussian_matrix(train_count, feature_count)
        test = _make_gaussian_matrix(test_count, feature_count)
        nbrs_lookup = NN_Wrapper(train, nn_count, **nn_kwargs)
        nn_indices, nn_dists = nbrs_lookup.get_nns(test)
        points = train[nn_indices]
        self.assertEqual(points.shape, (test_count, nn_count, feature_count))
        dists = mm.array(
            np.array(
                [
                    np.linalg.norm(mat[:, None, :] - mat[None, :, :], axis=-1)
                    ** 2
                    for mat in points
                ]
            )
        )
        _check_ndarray(
            self.assertEqual,
            dists,
            mm.ftype,
            shape=(test_count, nn_count, nn_count),
        )
        ll_diffs = points[:, :, None, :] - points[:, None, :, :]
        _check_ndarray(
            self.assertEqual,
            ll_diffs,
            mm.ftype,
            shape=(test_count, nn_count, nn_count, feature_count),
        )
        ll_dists = ll_diffs**2
        ll_dists = mm.sum(ll_dists, axis=-1)
        _check_ndarray(
            self.assertEqual,
            ll_dists,
            mm.ftype,
            shape=(test_count, nn_count, nn_count),
        )
        diffs = _consistent_unchunk_tensor(pairwise_tensor(train, nn_indices))
        _check_ndarray(
            self.assertEqual,
            diffs,
            mm.ftype,
            shape=(test_count, nn_count, nn_count, feature_count),
        )
        l2_dists = _l2(diffs)
        F2_dists = _F2(diffs)
        _check_ndarray(
            self.assertEqual,
            l2_dists,
            mm.ftype,
            shape=(test_count, nn_count, nn_count),
        )
        _check_ndarray(
            self.assertEqual,
            F2_dists,
            mm.ftype,
            shape=(test_count, nn_count, nn_count),
        )
        _consistent_assert(self.assertTrue, mm.allclose(dists, F2_dists))
        _consistent_assert(self.assertTrue, mm.allclose(dists, l2_dists**2))
        _consistent_assert(self.assertTrue, mm.allclose(dists, ll_dists))


class BackendConfigUser:
    def __init__(self, _backend: str):
        self.backend = _backend

    def __enter__(self):
        self.state = config.state.backend
        config.update("muygpys_backend", self.backend)
        return self.state

    def __exit__(self, *args):
        config.update("muygpys_backend", self.state)


class SigmaSqTest(parameterized.TestCase):
    def _do_untrained(self, val):
        param = SigmaSq()
        self.assertFalse(param.trained)
        self.assertEqual(mm.array([1.0]), param())
        param._set(val)
        self.assertEqual(val, param())
        self.assertEqual(mm.ndarray, type(param()))

    @parameterized.parameters(v for v in [5.0])
    def test_untrained_good(self, val):
        self._do_untrained(mm.atleast_1d(mm.array(val)))

    def test_untrained_bad(self):
        with self.assertRaisesRegex(ValueError, "for SigmaSq value update"):
            self._do_untrained([5.0])


class HyperparameterTest(parameterized.TestCase):
    @parameterized.parameters(
        (
            kwargs
            for kwargs in (
                {"val": 1.0, "bounds": (1e-5, 1e1)},
                {"val": 1e-5, "bounds": (1e-5, 1e1)},
                {"val": 1e1, "bounds": (1e-5, 1e1)},
            )
        )
    )
    def test_full_init(self, val, bounds):
        param = ScalarHyperparameter(val, bounds)
        self.assertEqual(val, param())
        self._check_in_bounds(bounds, param)

    def _check_in_bounds(self, given_bounds, param):
        bounds = param.get_bounds()
        self.assertEqual(given_bounds, bounds)
        self.assertGreaterEqual(param(), bounds[0])
        self.assertLessEqual(param(), bounds[1])

    @parameterized.parameters(
        (kwargs for kwargs in ({"val": 1.0, "bounds": "fixed"},))
    )
    def test_fixed_init(self, val, bounds):
        param = ScalarHyperparameter(val, bounds)
        self.assertEqual(val, param())
        self.assertTrue(param.fixed())

    @parameterized.parameters(
        (
            kwargs
            for kwargs in (
                {"val": "sample", "bounds": (1e-4, 1e2), "reps": 100},
                {"val": "log_sample", "bounds": (1e-4, 1e2), "reps": 100},
            )
        )
    )
    def test_sample(self, val, bounds, reps):
        for _ in range(reps):
            param = ScalarHyperparameter(val, bounds)
            self._check_in_bounds(bounds, param)

    @parameterized.parameters(
        (
            kwargs
            for kwargs in (
                {"val": "sample", "bounds": "fixed"},
                {"val": "log_sample", "bounds": "fixed"},
            )
        )
    )
    def test_fixed_sample(self, val, bounds):
        with self.assertRaisesRegex(ValueError, "Fixed bounds do not support "):
            ScalarHyperparameter(val, bounds)

    @parameterized.parameters(
        (
            kwargs
            for kwargs in (
                {"val": 1e-2, "bounds": (1e-1, 1e2)},
                {"val": 1e3, "bounds": (1e-1, 1e2)},
            )
        )
    )
    def test_oob(self, val, bounds):
        with self.assertRaisesRegex(ValueError, "bound"):
            ScalarHyperparameter(val, bounds)

    @parameterized.parameters(
        (
            kwargs
            for kwargs in (
                {"val": mm.array([1e-2, 1e1]), "bounds": "fixed"},
                {"val": mm.array([1e3]), "bounds": (1e-1, 1e2)},
            )
        )
    )
    def test_nonscalar(self, val, bounds):
        with self.assertRaisesRegex(ValueError, "Nonscalar hyperparameter"):
            ScalarHyperparameter(val, bounds)

    @parameterized.parameters(
        (kwargs for kwargs in ({"val": "wut", "bounds": (1e-1, 1e2)},))
    )
    def test_bad_val_string(self, val, bounds):
        with self.assertRaisesRegex(
            ValueError, "Unsupported string hyperparameter"
        ):
            ScalarHyperparameter(val, bounds)

    @parameterized.parameters(
        (kwargs for kwargs in ({"val": "sample", "bounds": "fixed"},))
    )
    def test_string_on_fixed(self, val, bounds):
        with self.assertRaisesRegex(
            ValueError, "Fixed bounds do not support string"
        ):
            ScalarHyperparameter(val, bounds)

    @parameterized.parameters(
        (kwargs for kwargs in ({"val": 1.0, "bounds": "badstring"},))
    )
    def test_bad_val_bounds(self, val, bounds):
        with self.assertRaisesRegex(ValueError, "Unknown"):
            ScalarHyperparameter(val, bounds)

    @parameterized.parameters(
        (kwargs for kwargs in ({"val": 1.0, "bounds": (1e2, 1e-1)},))
    )
    def test_bad_bounds(self, val, bounds):
        with self.assertRaisesRegex(ValueError, "not lesser than upper bound"):
            ScalarHyperparameter(val, bounds)

    @parameterized.parameters(
        (
            kwargs
            for kwargs in (
                {"val": 1.0, "bounds": (1e2, 1e-1, 1e2)},
                {"val": 1.0, "bounds": [1e2]},
            )
        )
    )
    def test_bad_bound_length(self, val, bounds):
        with self.assertRaisesRegex(ValueError, "unsupported length"):
            ScalarHyperparameter(val, bounds)

    @parameterized.parameters(
        (
            kwargs
            for kwargs in (
                {"val": 1.0, "bounds": ("a", 1e-2)},
                {"val": 1.0, "bounds": (1e-1, "b")},
            )
        )
    )
    def test_bad_bound_vals(self, val, bounds):
        with self.assertRaisesRegex(ValueError, "supported hyperparameter"):
            ScalarHyperparameter(val, bounds)

    @parameterized.parameters(
        (kwargs for kwargs in ({"val": 1.0, "bounds": 1e-2},))
    )
    def test_noniterable_bound(self, val, bounds):
        with self.assertRaisesRegex(ValueError, "non-iterable type"):
            ScalarHyperparameter(val, bounds)


class KernelTest(parameterized.TestCase):
    def _check_params_chassis(self, kern_fn, **kwargs):
        for p in kern_fn.hyperparameters:
            self._check_params(
                kern_fn,
                p,
                kwargs.get(
                    p,
                ),
            )

    def _check_params(self, kern_fn, name, param):
        if param() is not None:
            self.assertEqual(param(), kern_fn.hyperparameters[name]())
        if param.get_bounds() is not None:
            if param.fixed():
                self.assertTrue(kern_fn.hyperparameters[name].fixed())
            else:
                self.assertFalse(kern_fn.hyperparameters[name].fixed())
                self.assertEqual(
                    param.get_bounds(),
                    kern_fn.hyperparameters[name].get_bounds(),
                )


class RBFTest(KernelTest):
    @parameterized.parameters(
        (
            (1000, f, nn, 10, nn_kwargs, k_kwargs)
            for f in [100, 10, 2, 1]
            for nn in [5, 10, 100]
            for nn_kwargs in _basic_nn_kwarg_options
            for k_kwargs in [
                {"length_scale": ScalarHyperparameter(1.0, (1e-5, 1e1))},
                {"length_scale": ScalarHyperparameter(2.0, (1e-4, 1e3))},
            ]
        )
    )
    def test_rbf(
        self,
        train_count,
        feature_count,
        nn_count,
        test_count,
        nn_kwargs,
        k_kwargs,
    ):
        train = _make_gaussian_matrix(train_count, feature_count)
        test = _make_gaussian_matrix(test_count, feature_count)
        nbrs_lookup = NN_Wrapper(train, nn_count, **nn_kwargs)
        nn_indices, _ = nbrs_lookup.get_nns(test)
        pairwise_diffs = pairwise_tensor(train, nn_indices)
        dist_model = IsotropicDistortion("F2", **k_kwargs)
        rbf = RBF(metric=dist_model)
        self._check_params_chassis(rbf, **k_kwargs)
        kern = _consistent_unchunk_tensor(rbf(pairwise_diffs))
        self.assertEqual(kern.shape, (test_count, nn_count, nn_count))
        points = train[nn_indices]
        sk_rbf = sk_RBF(length_scale=dist_model.length_scale())
        sk_kern = mm.array(np.array([sk_rbf(mat) for mat in points]))
        self.assertEqual(sk_kern.shape, (test_count, nn_count, nn_count))
        _consistent_assert(self.assertTrue, mm.allclose(kern, sk_kern))
        crosswise_diffs = crosswise_tensor(
            test, train, np.arange(test_count), nn_indices
        )
        Kcross = rbf(crosswise_diffs)
        self.assertEqual(Kcross.shape, (test_count, nn_count))
        sk_Kcross = mm.array(
            np.array([sk_rbf(vec, mat) for vec, mat in zip(test, points)])
        ).reshape(test_count, nn_count)
        self.assertEqual(Kcross.shape, (test_count, nn_count))
        self.assertEqual(Kcross.dtype, sk_Kcross.dtype)
        _check_ndarray(self.assertEqual, Kcross, mm.ftype)
        self.assertTrue(mm.allclose(Kcross, sk_Kcross))


class ParamTest(KernelTest):
    @parameterized.parameters(
        (
            (k_kwargs, alt_kwargs)
            for k_kwargs in [
                {"length_scale": ScalarHyperparameter(10.0, (1e-5, 1e1))}
            ]
            for alt_kwargs in [
                {"length_scale": ScalarHyperparameter(1.0, (1e-2, 1e4))},
                {"length_scale": ScalarHyperparameter("sample", (1e-3, 1e2))},
                {"length_scale": ScalarHyperparameter(2.0)},
            ]
        )
    )
    def test_rbf(self, k_kwargs, alt_kwargs):
        dist_model = IsotropicDistortion(
            "F2", length_scale=k_kwargs["length_scale"]
        )
        self._test_chassis(RBF(dist_model), k_kwargs, alt_kwargs)

    @parameterized.parameters(
        (
            (k_kwargs, alt_kwargs)
            for k_kwargs in [
                {
                    "nu": ScalarHyperparameter(0.42, (1e-4, 5e1)),
                    "length_scale": ScalarHyperparameter(1.0, (1e-5, 1e1)),
                }
            ]
            for alt_kwargs in [
                {
                    "nu": ScalarHyperparameter(1.0, (1e-2, 5e4)),
                    "length_scale": ScalarHyperparameter(7.2, (2e-5, 2e1)),
                },
                {
                    "nu": ScalarHyperparameter(1.0),
                    "length_scale": ScalarHyperparameter("sample", (2e-5, 2e1)),
                },
                {
                    "nu": ScalarHyperparameter("sample", (1e-2, 5e4)),
                },
            ]
        )
    )
    def test_matern(self, k_kwargs, alt_kwargs):
        dist_model = IsotropicDistortion(
            "l2", length_scale=k_kwargs["length_scale"]
        )
        kern_fn = Matern(metric=dist_model, nu=k_kwargs["nu"])
        self._test_chassis(kern_fn, k_kwargs, alt_kwargs)

    def _test_chassis(self, kern_fn, k_kwargs, alt_kwargs):
        self._check_params_chassis(kern_fn, **k_kwargs)
        # kern_fn.set_params(**alt_kwargs)
        # self._check_params_chassis(kern_fn, **alt_kwargs)


class MaternTest(KernelTest):
    @parameterized.parameters(
        (
            (1000, f, nn, 10, nn_kwargs, k_kwargs)
            for f in [100, 10, 2, 1]
            for nn in [5, 10, 100]
            for nn_kwargs in _basic_nn_kwarg_options
            for k_kwargs in [
                {
                    "nu": ScalarHyperparameter(0.42, "fixed"),
                    "length_scale": ScalarHyperparameter(1.0),
                },
                {
                    "nu": ScalarHyperparameter(0.5),
                    "length_scale": ScalarHyperparameter(1.0),
                },
                {
                    "nu": ScalarHyperparameter(1.5),
                    "length_scale": ScalarHyperparameter(1.0),
                },
                {
                    "nu": ScalarHyperparameter(2.5),
                    "length_scale": ScalarHyperparameter(1.0),
                },
                {
                    "nu": ScalarHyperparameter(mm.inf),
                    "length_scale": ScalarHyperparameter(1.0),
                },
            ]
            # for f in [1]
            # for nn in [5]
            # for nn_kwargs in [_basic_nn_kwarg_options[1]]
            # for k_kwargs in [
            #     {
            #         "nu": {"val": mm.inf, "bounds": "fixed"},
            #         "length_scale": {"val": 1.0, "bounds": (1e-5, 1e1)},
            #     }
            # ]
        )
    )
    def test_matern(
        self,
        train_count,
        feature_count,
        nn_count,
        test_count,
        nn_kwargs,
        k_kwargs,
    ):
        if config.state.backend == "torch" and k_kwargs["nu"]["val"] not in [
            0.5,
            1.5,
            2.5,
            mm.inf,
        ]:
            bad_nu = k_kwargs["nu"]["val"]
            _warn0(
                f"Skipping test because torch cannot handle Matern nu={bad_nu}"
            )
            return
        train = _make_gaussian_matrix(train_count, feature_count)
        test = _make_gaussian_matrix(test_count, feature_count)
        nbrs_lookup = NN_Wrapper(train, nn_count, **nn_kwargs)
        nn_indices, nn_dists = nbrs_lookup.get_nns(test)
        nn_dists = mm.sqrt(nn_dists)
        pairwise_diffs = pairwise_tensor(train, nn_indices)
        dist_model = IsotropicDistortion(
            "l2", length_scale=k_kwargs["length_scale"]
        )
        mtn = Matern(nu=k_kwargs["nu"], metric=dist_model)
        # mtn = Matern(**k_kwargs)
        self._check_params_chassis(mtn, **k_kwargs)
        kern = _consistent_unchunk_tensor(mtn(pairwise_diffs))
        self.assertEqual(kern.shape, (test_count, nn_count, nn_count))
        points = train[nn_indices]
        sk_mtn = sk_Matern(nu=mtn.nu(), length_scale=dist_model.length_scale())
        sk_kern = mm.array(np.array([sk_mtn(mat) for mat in points]))
        self.assertEqual(sk_kern.shape, (test_count, nn_count, nn_count))
        _consistent_assert(self.assertTrue, mm.allclose(kern, sk_kern))
        crosswise_diffs = crosswise_tensor(
            test, train, np.arange(test_count), nn_indices
        )
        Kcross = mtn(crosswise_diffs)
        sk_Kcross = mm.array(
            np.array(
                [sk_mtn(vec, mat) for vec, mat in zip(test, points)]
            ).reshape(test_count, nn_count)
        )
        self.assertEqual(Kcross.shape, (test_count, nn_count))
        self.assertEqual(Kcross.dtype, sk_Kcross.dtype)
        _check_ndarray(self.assertEqual, Kcross, mm.ftype)
        self.assertTrue(mm.allclose(Kcross, sk_Kcross))


class AnisotropicTest(KernelTest):
    @parameterized.parameters(
        (
            (1000, f, nn, 10, nn_kwargs, k_kwargs)
            for f in [1, 3, 5, 10]
            for nn in [30]
            for nn_kwargs in _basic_nn_kwarg_options
            for k_kwargs in [
                {
                    "nu": ScalarHyperparameter(0.42, "fixed"),
                    "length_scale0": ScalarHyperparameter(1.0),
                    "length_scale1": ScalarHyperparameter(2.0),
                },
            ]
        )
    )
    def test_correct_number_length_scales(
        self,
        train_count,
        feature_count,
        nn_count,
        test_count,
        nn_kwargs,
        k_kwargs,
    ):
        if config.state.backend == "torch" and k_kwargs["nu"]["val"] not in [
            0.5,
            1.5,
            2.5,
            mm.inf,
        ]:
            bad_nu = k_kwargs["nu"]["val"]
            _warn0(
                f"Skipping test because torch cannot handle Matern nu={bad_nu}"
            )
            return
        train = _make_gaussian_matrix(train_count, feature_count)
        test = _make_gaussian_matrix(test_count, feature_count)
        nbrs_lookup = NN_Wrapper(train, nn_count, **nn_kwargs)
        nn_indices, nn_dists = nbrs_lookup.get_nns(test)
        nn_dists = mm.sqrt(nn_dists)
        pairwise_diffs = pairwise_tensor(train, nn_indices)
        dist_model = AnisotropicDistortion(
            metric="l2",
            length_scale0=k_kwargs["length_scale0"],
            length_scale1=k_kwargs["length_scale1"],
        )
        mtn = Matern(nu=k_kwargs["nu"], metric=dist_model)
        with self.assertRaisesRegex(
            ValueError, "Number of lengthscale parameters "
        ):
            kern = _consistent_unchunk_tensor(mtn(pairwise_diffs))

    @parameterized.parameters(
        (
            (1000, f, nn, 10, nn_kwargs, k_kwargs)
            for f in [2]
            for nn in [5, 10, 100]
            for nn_kwargs in _basic_nn_kwarg_options
            for k_kwargs in [
                {
                    "nu": ScalarHyperparameter(0.42, "fixed"),
                    "length_scale0": ScalarHyperparameter(1.0),
                    "length_scale1": ScalarHyperparameter(2.0),
                },
                {
                    "nu": ScalarHyperparameter(0.5),
                    "length_scale0": ScalarHyperparameter(1.0),
                    "length_scale1": ScalarHyperparameter(2.0),
                },
                {
                    "nu": ScalarHyperparameter(1.5),
                    "length_scale0": ScalarHyperparameter(1.0),
                    "length_scale1": ScalarHyperparameter(2.0),
                },
                {
                    "nu": ScalarHyperparameter(2.5),
                    "length_scale0": ScalarHyperparameter(1.0),
                    "length_scale1": ScalarHyperparameter(2.0),
                },
                {
                    "nu": ScalarHyperparameter(mm.inf),
                    "length_scale0": ScalarHyperparameter(1.0),
                    "length_scale1": ScalarHyperparameter(2.0),
                },
            ]
        )
    )
    def test_anisotropic_matern(
        self,
        train_count,
        feature_count,
        nn_count,
        test_count,
        nn_kwargs,
        k_kwargs,
    ):
        if config.state.backend == "torch" and k_kwargs["nu"]["val"] not in [
            0.5,
            1.5,
            2.5,
            mm.inf,
        ]:
            bad_nu = k_kwargs["nu"]["val"]
            _warn0(
                f"Skipping test because torch cannot handle Matern nu={bad_nu}"
            )
            return
        train = _make_gaussian_matrix(train_count, feature_count)
        test = _make_gaussian_matrix(test_count, feature_count)
        nbrs_lookup = NN_Wrapper(train, nn_count, **nn_kwargs)
        nn_indices, nn_dists = nbrs_lookup.get_nns(test)
        nn_dists = mm.sqrt(nn_dists)
        pairwise_diffs = pairwise_tensor(train, nn_indices)
        dist_model = AnisotropicDistortion(
            metric="l2",
            length_scale0=k_kwargs["length_scale0"],
            length_scale1=k_kwargs["length_scale1"],
        )
        mtn = Matern(nu=k_kwargs["nu"], metric=dist_model)
        # mtn = Matern(**k_kwargs)
        self._check_params_chassis(
            mtn,
            **{
                "nu": k_kwargs["nu"],
                "length_scale0": k_kwargs["length_scale0"],
                "length_scale1": k_kwargs["length_scale1"],
            },
        )
        kern = _consistent_unchunk_tensor(mtn(pairwise_diffs))
        self.assertEqual(kern.shape, (test_count, nn_count, nn_count))
        points = train[nn_indices]
        length_scale0 = k_kwargs["length_scale0"]
        length_scale1 = k_kwargs["length_scale1"]
        sk_mtn = sk_Matern(
            nu=mtn.nu(),
            length_scale=mm.array([length_scale0(), length_scale1()]),
        )
        sk_kern = mm.array(np.array([sk_mtn(mat) for mat in points]))
        self.assertEqual(sk_kern.shape, (test_count, nn_count, nn_count))
        _consistent_assert(self.assertTrue, mm.allclose(kern, sk_kern))
        crosswise_diffs = crosswise_tensor(
            test, train, np.arange(test_count), nn_indices
        )
        Kcross = mtn(crosswise_diffs)
        self.assertEqual(Kcross.shape, (test_count, nn_count))
        sk_Kcross = mm.array(
            np.array(
                [sk_mtn(vec, mat) for vec, mat in zip(test, points)]
            ).reshape(test_count, nn_count)
        )
        self.assertEqual(Kcross.shape, (test_count, nn_count))
        self.assertEqual(Kcross.dtype, sk_Kcross.dtype)
        _check_ndarray(self.assertEqual, Kcross, mm.ftype)
        self.assertTrue(mm.allclose(Kcross, sk_Kcross))

    @parameterized.parameters(
        (
            (1000, f, nn, 10, nn_kwargs, k_kwargs)
            for f in [2]
            for nn in [5, 10, 100]
            for nn_kwargs in _basic_nn_kwarg_options
            for k_kwargs in [
                {
                    "length_scale0": ScalarHyperparameter(1.0),
                    "length_scale1": ScalarHyperparameter(2.0),
                },
                {
                    "length_scale0": ScalarHyperparameter(0.1),
                    "length_scale1": ScalarHyperparameter(2.0),
                },
                {
                    "length_scale0": ScalarHyperparameter(1.0),
                    "length_scale1": ScalarHyperparameter(10.0),
                },
                {
                    "length_scale0": ScalarHyperparameter(0.1),
                    "length_scale1": ScalarHyperparameter(10.0),
                },
                {
                    "length_scale0": ScalarHyperparameter(2.0),
                    "length_scale1": ScalarHyperparameter(0.01),
                },
            ]
        )
    )
    def test_anisotropic_rbf(
        self,
        train_count,
        feature_count,
        nn_count,
        test_count,
        nn_kwargs,
        k_kwargs,
    ):
        if config.state.backend == "torch" and k_kwargs["nu"]["val"] not in [
            0.5,
            1.5,
            2.5,
            mm.inf,
        ]:
            bad_nu = k_kwargs["nu"]["val"]
            _warn0(
                f"Skipping test because torch cannot handle Matern nu={bad_nu}"
            )
            return
        train = _make_gaussian_matrix(train_count, feature_count)
        test = _make_gaussian_matrix(test_count, feature_count)
        nbrs_lookup = NN_Wrapper(train, nn_count, **nn_kwargs)
        nn_indices, nn_dists = nbrs_lookup.get_nns(test)
        nn_dists = mm.sqrt(nn_dists)
        pairwise_diffs = pairwise_tensor(train, nn_indices)
        dist_model = AnisotropicDistortion(
            metric="F2",
            length_scale0=k_kwargs["length_scale0"],
            length_scale1=k_kwargs["length_scale1"],
        )
        rbf = RBF(metric=dist_model)
        self._check_params_chassis(
            rbf,
            **{
                "length_scale0": k_kwargs["length_scale0"],
                "length_scale1": k_kwargs["length_scale1"],
            },
        )
        kern = _consistent_unchunk_tensor(rbf(pairwise_diffs))
        self.assertEqual(kern.shape, (test_count, nn_count, nn_count))
        points = train[nn_indices]
        length_scale0 = k_kwargs["length_scale0"]
        length_scale1 = k_kwargs["length_scale1"]
        sk_rbf = sk_RBF(
            length_scale=mm.array([length_scale0(), length_scale1()])
        )
        sk_kern = mm.array(np.array([sk_rbf(mat) for mat in points]))
        self.assertEqual(sk_kern.shape, (test_count, nn_count, nn_count))
        _consistent_assert(self.assertTrue, mm.allclose(kern, sk_kern))
        crosswise_diffs = crosswise_tensor(
            test, train, np.arange(test_count), nn_indices
        )
        Kcross = rbf(crosswise_diffs)
        self.assertEqual(Kcross.shape, (test_count, nn_count))
        sk_Kcross = mm.array(
            np.array([sk_rbf(vec, mat) for vec, mat in zip(test, points)])
        ).reshape(test_count, nn_count)
        self.assertEqual(Kcross.shape, (test_count, nn_count))
        self.assertEqual(Kcross.dtype, sk_Kcross.dtype)
        _check_ndarray(self.assertEqual, Kcross, mm.ftype)
        self.assertTrue(mm.allclose(Kcross, sk_Kcross))

    @parameterized.parameters(
        (
            (1000, f, nn, 10, nn_kwargs, k_kwargs)
            for f in [2]
            for nn in [5, 10, 100]
            for nn_kwargs in _basic_nn_kwarg_options
            for k_kwargs in [
                {
                    "length_scale0": ScalarHyperparameter(1.0),
                    "length_scale1": ScalarHyperparameter(2.0),
                },
                {
                    "length_scale0": ScalarHyperparameter(0.1),
                    "length_scale1": ScalarHyperparameter(2.0),
                },
                {
                    "length_scale0": ScalarHyperparameter(1.0),
                    "length_scale1": ScalarHyperparameter(10.0),
                },
                {
                    "length_scale0": ScalarHyperparameter(0.1),
                    "length_scale1": ScalarHyperparameter(10.0),
                },
                {
                    "length_scale0": ScalarHyperparameter(2.0),
                    "length_scale1": ScalarHyperparameter(0.01),
                },
            ]
        )
    )
    def test_anisotropic_1_length_scale_same_as_isotropic_rbf(
        self,
        train_count,
        feature_count,
        nn_count,
        test_count,
        nn_kwargs,
        k_kwargs,
    ):
        if config.state.backend == "torch" and k_kwargs["nu"]["val"] not in [
            0.5,
            1.5,
            2.5,
            mm.inf,
        ]:
            bad_nu = k_kwargs["nu"]["val"]
            _warn0(
                f"Skipping test because torch cannot handle Matern nu={bad_nu}"
            )
            return
        train = _make_gaussian_matrix(train_count, feature_count)
        test = _make_gaussian_matrix(test_count, feature_count)
        nbrs_lookup = NN_Wrapper(train, nn_count, **nn_kwargs)
        nn_indices, nn_dists = nbrs_lookup.get_nns(test)
        nn_dists = mm.sqrt(nn_dists)
        pairwise_diffs = pairwise_tensor(train, nn_indices)
        dist_model_aniso = AnisotropicDistortion(
            metric="F2",
            length_scale0=k_kwargs["length_scale0"],
        )
        rbf_aniso = RBF(metric=dist_model_aniso)
        self._check_params_chassis(
            rbf_aniso,
            **{
                "length_scale0": k_kwargs["length_scale0"],
            },
        )
        kern_aniso = _consistent_unchunk_tensor(rbf_aniso(pairwise_diffs))

        dist_model_iso = IsotropicDistortion(
            metric="F2",
            length_scale=k_kwargs["length_scale0"],
        )
        rbf_iso = RBF(metric=dist_model_iso)
        self._check_params_chassis(
            rbf_iso,
            **{
                "length_scale": k_kwargs["length_scale0"],
            },
        )
        kern_iso = _consistent_unchunk_tensor(rbf_iso(pairwise_diffs))
        crosswise_diffs = crosswise_tensor(
            test, train, np.arange(test_count), nn_indices
        )
        Kcross_iso = rbf_iso(crosswise_diffs)
        Kcross_aniso = rbf_aniso(crosswise_diffs)
        self.assertTrue(mm.allclose(kern_iso, kern_aniso))
        self.assertTrue(mm.allclose(Kcross_iso, Kcross_aniso))

    @parameterized.parameters(
        (
            (1000, f, nn, 10, nn_kwargs, k_kwargs)
            for f in [2]
            for nn in [5, 10, 100]
            for nn_kwargs in _basic_nn_kwarg_options
            for k_kwargs in [
                {
                    "nu": ScalarHyperparameter(0.42, "fixed"),
                    "length_scale0": ScalarHyperparameter(1.0),
                    "length_scale1": ScalarHyperparameter(1.0),
                },
                {
                    "nu": ScalarHyperparameter(0.5),
                    "length_scale0": ScalarHyperparameter(1.0),
                    "length_scale1": ScalarHyperparameter(1.0),
                },
                {
                    "nu": ScalarHyperparameter(1.5),
                    "length_scale0": ScalarHyperparameter(1.0),
                    "length_scale1": ScalarHyperparameter(1.0),
                },
                {
                    "nu": ScalarHyperparameter(2.5),
                    "length_scale0": ScalarHyperparameter(1.0),
                    "length_scale1": ScalarHyperparameter(1.0),
                },
                {
                    "nu": ScalarHyperparameter(mm.inf),
                    "length_scale0": ScalarHyperparameter(1.0),
                    "length_scale1": ScalarHyperparameter(1.0),
                },
            ]
        )
    )
    def test_anisotropic_same_length_scales_same_as_isotropic_matern(
        self,
        train_count,
        feature_count,
        nn_count,
        test_count,
        nn_kwargs,
        k_kwargs,
    ):
        if config.state.backend == "torch" and k_kwargs["nu"]["val"] not in [
            0.5,
            1.5,
            2.5,
            mm.inf,
        ]:
            bad_nu = k_kwargs["nu"]["val"]
            _warn0(
                f"Skipping test because torch cannot handle Matern nu={bad_nu}"
            )
            return
        train = _make_gaussian_matrix(train_count, feature_count)
        test = _make_gaussian_matrix(test_count, feature_count)
        nbrs_lookup = NN_Wrapper(train, nn_count, **nn_kwargs)
        nn_indices, nn_dists = nbrs_lookup.get_nns(test)
        nn_dists = mm.sqrt(nn_dists)
        pairwise_diffs = pairwise_tensor(train, nn_indices)
        dist_model_aniso = AnisotropicDistortion(
            metric="l2",
            length_scale0=k_kwargs["length_scale0"],
            length_scale1=k_kwargs["length_scale1"],
        )
        mtn_aniso = Matern(nu=k_kwargs["nu"], metric=dist_model_aniso)

        self._check_params_chassis(
            mtn_aniso,
            **{
                "nu": k_kwargs["nu"],
                "length_scale0": k_kwargs["length_scale0"],
                "length_scale1": k_kwargs["length_scale1"],
            },
        )
        kern_aniso = _consistent_unchunk_tensor(mtn_aniso(pairwise_diffs))

        dist_model_iso = IsotropicDistortion(
            metric="l2",
            length_scale=k_kwargs["length_scale0"],
        )
        mtn_iso = Matern(nu=k_kwargs["nu"], metric=dist_model_iso)

        self._check_params_chassis(
            mtn_iso,
            **{
                "nu": k_kwargs["nu"],
                "length_scale": k_kwargs["length_scale0"],
            },
        )
        kern_iso = _consistent_unchunk_tensor(mtn_iso(pairwise_diffs))
        self.assertTrue(mm.allclose(kern_aniso, kern_iso))

        crosswise_diffs = crosswise_tensor(
            test, train, np.arange(test_count), nn_indices
        )
        Kcross_iso = mtn_iso(crosswise_diffs)
        Kcross_aniso = mtn_aniso(crosswise_diffs)
        self.assertTrue(mm.allclose(Kcross_iso, Kcross_aniso))

    @parameterized.parameters(
        (
            (1000, f, nn, 10, nn_kwargs, k_kwargs)
            for f in [2]
            for nn in [5, 10, 100]
            for nn_kwargs in _basic_nn_kwarg_options
            for k_kwargs in [
                {
                    "length_scale0": ScalarHyperparameter(1.0),
                    "length_scale1": ScalarHyperparameter(1.0),
                },
            ]
        )
    )
    def test_anisotropic_same_length_scales_same_as_isotropic_rbf(
        self,
        train_count,
        feature_count,
        nn_count,
        test_count,
        nn_kwargs,
        k_kwargs,
    ):
        if config.state.backend == "torch" and k_kwargs["nu"]["val"] not in [
            0.5,
            1.5,
            2.5,
            mm.inf,
        ]:
            bad_nu = k_kwargs["nu"]["val"]
            _warn0(
                f"Skipping test because torch cannot handle Matern nu={bad_nu}"
            )
            return
        train = _make_gaussian_matrix(train_count, feature_count)
        test = _make_gaussian_matrix(test_count, feature_count)
        nbrs_lookup = NN_Wrapper(train, nn_count, **nn_kwargs)
        nn_indices, nn_dists = nbrs_lookup.get_nns(test)
        nn_dists = mm.sqrt(nn_dists)
        pairwise_diffs = pairwise_tensor(train, nn_indices)
        dist_model_aniso = AnisotropicDistortion(
            metric="F2",
            length_scale0=k_kwargs["length_scale0"],
        )
        rbf_aniso = RBF(metric=dist_model_aniso)
        self._check_params_chassis(
            rbf_aniso,
            **{
                "length_scale0": k_kwargs["length_scale0"],
                "length_scale1": k_kwargs["length_scale1"],
            },
        )
        kern_aniso = _consistent_unchunk_tensor(rbf_aniso(pairwise_diffs))

        dist_model_iso = IsotropicDistortion(
            metric="F2",
            length_scale=k_kwargs["length_scale0"],
        )
        rbf_iso = RBF(metric=dist_model_iso)
        self._check_params_chassis(
            rbf_iso,
            **{
                "length_scale": k_kwargs["length_scale0"],
            },
        )
        kern_iso = _consistent_unchunk_tensor(rbf_iso(pairwise_diffs))
        crosswise_diffs = crosswise_tensor(
            test, train, np.arange(test_count), nn_indices
        )
        Kcross_iso = rbf_iso(crosswise_diffs)
        Kcross_aniso = rbf_aniso(crosswise_diffs)
        self.assertTrue(mm.allclose(kern_iso, kern_aniso))
        self.assertTrue(mm.allclose(Kcross_iso, Kcross_aniso))


if __name__ == "__main__":
    absltest.main()<|MERGE_RESOLUTION|>--- conflicted
+++ resolved
@@ -23,14 +23,7 @@
 from MuyGPyS.gp.tensors import crosswise_tensor, pairwise_tensor
 from MuyGPyS.gp.hyperparameter import ScalarHyperparameter
 from MuyGPyS.gp.kernels import RBF, Matern
-<<<<<<< HEAD
-from MuyGPyS.gp.distortion import IsotropicDistortion
-=======
-from MuyGPyS.gp.distortion import (
-    AnisotropicDistortion,
-    IsotropicDistortion,
-)
->>>>>>> 7490cd19
+from MuyGPyS.gp.distortion import AnisotropicDistortion, IsotropicDistortion
 from MuyGPyS.gp.sigma_sq import SigmaSq
 from MuyGPyS.neighbors import NN_Wrapper
 
